--- conflicted
+++ resolved
@@ -1,20 +1,16 @@
 #ifndef WARPX_CONST_H_
 #define WARPX_CONST_H_
 
-<<<<<<< HEAD
-#include <AMReX_REAL.H>
-=======
 #include <REAL.H>
->>>>>>> 4b979e27
 
 // Physical constants
 namespace PhysConst
 {
-    constexpr amrex::Real c   = 299792458.;
-    constexpr amrex::Real mu0 = 1.2566370614359173e-06;
-    constexpr amrex::Real q_e = 1.6021764620000001e-19;
-    constexpr amrex::Real m_e = 9.10938291e-31;
-    constexpr amrex::Real m_p = 1.6726231000000001e-27;
+    constexpr Real c   = 299792458.;
+    constexpr Real mu0 = 1.2566370614359173e-06;
+    constexpr Real q_e = 1.6021764620000001e-19;
+    constexpr Real m_e = 9.10938291e-31;
+    constexpr Real m_p = 1.6726231000000001e-27;
 };
 
 #endif