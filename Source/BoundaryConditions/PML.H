#include <array>

#ifndef WARPX_PML_H_
#define WARPX_PML_H_

#include <AMReX_MultiFab.H>
#include <AMReX_Geometry.H>

#ifdef WARPX_USE_PSATD
#include <SpectralSolver.H>
#endif

#if (AMREX_SPACEDIM == 3)

#define WRPX_PML_TO_FORTRAN(x)                              \
    (x).sigma_fac[0].data(), (x).sigma_fac[0].m_lo, (x).sigma_fac[0].m_hi, \
    (x).sigma_fac[1].data(), (x).sigma_fac[1].m_lo, (x).sigma_fac[1].m_hi, \
    (x).sigma_fac[2].data(), (x).sigma_fac[2].m_lo, (x).sigma_fac[2].m_hi, \
    (x).sigma_star_fac[0].data(), (x).sigma_star_fac[0].m_lo, (x).sigma_star_fac[0].m_hi, \
    (x).sigma_star_fac[1].data(), (x).sigma_star_fac[1].m_lo, (x).sigma_star_fac[1].m_hi, \
    (x).sigma_star_fac[2].data(), (x).sigma_star_fac[2].m_lo, (x).sigma_star_fac[2].m_hi

#else

#define WRPX_PML_TO_FORTRAN(x)                              \
    (x).sigma_fac[0].data(), (x).sigma_fac[0].m_lo, (x).sigma_fac[0].m_hi, \
    (x).sigma_fac[1].data(), (x).sigma_fac[1].m_lo, (x).sigma_fac[1].m_hi, \
    (x).sigma_star_fac[0].data(), (x).sigma_star_fac[0].m_lo, (x).sigma_star_fac[0].m_hi, \
    (x).sigma_star_fac[1].data(), (x).sigma_star_fac[1].m_lo, (x).sigma_star_fac[1].m_hi

#endif

struct Sigma : amrex::Vector<amrex::Real>
{
    int lo() const { return m_lo; }
    int hi() const { return m_hi; }
    int m_lo, m_hi;
};

struct SigmaBox
{
    SigmaBox (const amrex::Box& box, const amrex::BoxArray& grids,
              const amrex::Real* dx, int ncell, int delta);

    void ComputePMLFactorsB (const amrex::Real* dx, amrex::Real dt);
    void ComputePMLFactorsE (const amrex::Real* dx, amrex::Real dt);

    using SigmaVect = std::array<Sigma,AMREX_SPACEDIM>;

    SigmaVect sigma;
    SigmaVect sigma_cumsum;
    SigmaVect sigma_star;
    SigmaVect sigma_star_cumsum;
    SigmaVect sigma_fac;
    SigmaVect sigma_cumsum_fac;
    SigmaVect sigma_star_fac;
    SigmaVect sigma_star_cumsum_fac;

};

namespace amrex {
    template<>
    class FabFactory<SigmaBox>
    {
    public:
        FabFactory<SigmaBox> (const BoxArray& grid_ba, const Real* dx, int ncell, int delta)
            : m_grids(grid_ba), m_dx(dx), m_ncell(ncell), m_delta(delta) {}
        virtual SigmaBox* create (const Box& box, int ncomps,
                                  const FabInfo& info, int box_index) const final
            { return new SigmaBox(box, m_grids, m_dx, m_ncell, m_delta); }
        virtual void destroy (SigmaBox* fab) const final {
            delete fab;
        }
        virtual FabFactory<SigmaBox>* clone () const {
            return new FabFactory<SigmaBox>(*this);
        }
    private:
        const BoxArray& m_grids;
        const Real* m_dx;
        int m_ncell;
        int m_delta;
    };
}

class MultiSigmaBox
    : public amrex::FabArray<SigmaBox>
{
public:
    MultiSigmaBox(const amrex::BoxArray& ba, const amrex::DistributionMapping& dm,
                  const amrex::BoxArray& grid_ba, const amrex::Real* dx, int ncell, int delta);
    void ComputePMLFactorsB (const amrex::Real* dx, amrex::Real dt);
    void ComputePMLFactorsE (const amrex::Real* dx, amrex::Real dt);
private:
    amrex::Real dt_B = -1.e10;
    amrex::Real dt_E = -1.e10;
};

enum struct PatchType : int;

class PML
{
public:
    PML (const amrex::BoxArray& ba, const amrex::DistributionMapping& dm,
         const amrex::Geometry* geom, const amrex::Geometry* cgeom,
         int ncell, int delta, int ref_ratio,
#ifdef WARPX_USE_PSATD
         amrex::Real dt, int nox_fft, int noy_fft, int noz_fft, bool do_nodal,
#endif
         int do_dive_cleaning, int do_moving_window,
         int pml_has_particles, int do_pml_in_domain,
         const amrex::IntVect do_pml_Lo = amrex::IntVect::TheUnitVector(),
         const amrex::IntVect do_pml_Hi = amrex::IntVect::TheUnitVector());

    void ComputePMLFactors (amrex::Real dt);

    std::array<amrex::MultiFab*,3> GetE_fp ();
    std::array<amrex::MultiFab*,3> GetB_fp ();
    std::array<amrex::MultiFab*,3> Getj_fp ();
    std::array<amrex::MultiFab*,3> GetE_cp ();
    std::array<amrex::MultiFab*,3> GetB_cp ();
    std::array<amrex::MultiFab*,3> Getj_cp ();

    amrex::MultiFab* GetF_fp ();
    amrex::MultiFab* GetF_cp ();

    const MultiSigmaBox& GetMultiSigmaBox_fp () const
        { return *sigba_fp; }

    const MultiSigmaBox& GetMultiSigmaBox_cp () const
        { return *sigba_cp; }

#ifdef WARPX_USE_PSATD
    void PushPSATD ();
#endif

    void ExchangeB (const std::array<amrex::MultiFab*,3>& B_fp,
                    const std::array<amrex::MultiFab*,3>& B_cp, int do_pml_in_domain);
    void ExchangeE (const std::array<amrex::MultiFab*,3>& E_fp,
                    const std::array<amrex::MultiFab*,3>& E_cp, int do_pml_in_domain);
    void CopyJtoPMLs (const std::array<amrex::MultiFab*,3>& j_fp,
                    const std::array<amrex::MultiFab*,3>& j_cp);

    void ExchangeB (PatchType patch_type,
                    const std::array<amrex::MultiFab*,3>& Bp, int do_pml_in_domain);
    void ExchangeE (PatchType patch_type,
<<<<<<< HEAD
		    const std::array<amrex::MultiFab*,3>& Ep, int do_pml_in_domain);

=======
                    const std::array<amrex::MultiFab*,3>& Ep, int do_pml_in_domain);
>>>>>>> 0acb8ea5
    void CopyJtoPMLs (PatchType patch_type,
                    const std::array<amrex::MultiFab*,3>& jp);

    void ExchangeF (amrex::MultiFab* F_fp, amrex::MultiFab* F_cp, int do_pml_in_domain);
    void ExchangeF (PatchType patch_type, amrex::MultiFab* Fp, int do_pml_in_domain);

    void FillBoundary ();
    void FillBoundaryE ();
    void FillBoundaryB ();
    void FillBoundaryF ();
    void FillBoundaryE (PatchType patch_type);
    void FillBoundaryB (PatchType patch_type);
    void FillBoundaryF (PatchType patch_type);

    bool ok () const { return m_ok; }

    void CheckPoint (const std::string& dir) const;
    void Restart (const std::string& dir);

    static void Exchange (amrex::MultiFab& pml, amrex::MultiFab& reg, const amrex::Geometry& geom, int do_pml_in_domain);

private:
    bool m_ok;

    const amrex::Geometry* m_geom;
    const amrex::Geometry* m_cgeom;

    std::array<std::unique_ptr<amrex::MultiFab>,3> pml_E_fp;
    std::array<std::unique_ptr<amrex::MultiFab>,3> pml_B_fp;
    std::array<std::unique_ptr<amrex::MultiFab>,3> pml_j_fp;

    std::array<std::unique_ptr<amrex::MultiFab>,3> pml_E_cp;
    std::array<std::unique_ptr<amrex::MultiFab>,3> pml_B_cp;
    std::array<std::unique_ptr<amrex::MultiFab>,3> pml_j_cp;

    std::unique_ptr<amrex::MultiFab> pml_F_fp;
    std::unique_ptr<amrex::MultiFab> pml_F_cp;

    std::unique_ptr<MultiSigmaBox> sigba_fp;
    std::unique_ptr<MultiSigmaBox> sigba_cp;

#ifdef WARPX_USE_PSATD
    std::unique_ptr<SpectralSolver> spectral_solver_fp;
    std::unique_ptr<SpectralSolver> spectral_solver_cp;
#endif

    static amrex::BoxArray MakeBoxArray (const amrex::Geometry& geom,
                                         const amrex::BoxArray& grid_ba,
                                         int ncell, int do_pml_in_domain,
                                         const amrex::IntVect do_pml_Lo = amrex::IntVect::TheUnitVector(),
                                         const amrex::IntVect do_pml_Hi = amrex::IntVect::TheUnitVector());

    static void CopyToPML (amrex::MultiFab& pml, amrex::MultiFab& reg, const amrex::Geometry& geom);
};

#ifdef WARPX_USE_PSATD
void PushPMLPSATDSinglePatch( SpectralSolver& solver,
    std::array<std::unique_ptr<amrex::MultiFab>,3>& pml_E,
    std::array<std::unique_ptr<amrex::MultiFab>,3>& pml_B );
#endif

#endif<|MERGE_RESOLUTION|>--- conflicted
+++ resolved
@@ -143,12 +143,8 @@
     void ExchangeB (PatchType patch_type,
                     const std::array<amrex::MultiFab*,3>& Bp, int do_pml_in_domain);
     void ExchangeE (PatchType patch_type,
-<<<<<<< HEAD
-		    const std::array<amrex::MultiFab*,3>& Ep, int do_pml_in_domain);
-
-=======
                     const std::array<amrex::MultiFab*,3>& Ep, int do_pml_in_domain);
->>>>>>> 0acb8ea5
+
     void CopyJtoPMLs (PatchType patch_type,
                     const std::array<amrex::MultiFab*,3>& jp);
 
