--- conflicted
+++ resolved
@@ -18,11 +18,7 @@
 const std::map<std::string, int> particle_pusher_algo_to_int = {
     {"boris",   ParticlePusherAlgo::Boris },
     {"vay",     ParticlePusherAlgo::Vay },
-<<<<<<< HEAD
-    {"borisRR", ParticlePusherAlgo::BorisRR },
-=======
     {"boris_rr", ParticlePusherAlgo::BorisRR },
->>>>>>> 389d96a9
     {"default", ParticlePusherAlgo::Boris }
 };
 
