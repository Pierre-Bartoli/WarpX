/* Copyright 2019-2020 Andrew Myers, Ann Almgren, Aurore Blelly
 *                     Axel Huebl, Burlen Loring, David Grote
 *                     Glenn Richardson, Jean-Luc Vay, Luca Fedeli
 *                     Maxence Thevenet, Remi Lehe, Revathi Jambunathan
 *                     Weiqun Zhang, Yinjian Zhao
 *
 * This file is part of WarpX.
 *
 * License: BSD-3-Clause-LBNL
 */
#include "WarpX.H"

#include "BoundaryConditions/PML.H"
#include "Diagnostics/MultiDiagnostics.H"
#include "Diagnostics/ReducedDiags/MultiReducedDiags.H"
#include "Evolve/WarpXDtType.H"
#include "FieldSolver/FiniteDifferenceSolver/HybridPICModel/HybridPICModel.H"
#ifdef WARPX_USE_PSATD
#   ifdef WARPX_DIM_RZ
#       include "FieldSolver/SpectralSolver/SpectralSolverRZ.H"
#   else
#       include "FieldSolver/SpectralSolver/SpectralSolver.H"
#   endif
#endif
#include "Parallelization/GuardCellManager.H"
#include "Particles/MultiParticleContainer.H"
#include "Fluids/MultiFluidContainer.H"
#include "Fluids/WarpXFluidContainer.H"
#include "Particles/ParticleBoundaryBuffer.H"
#include "Python/callbacks.H"
#include "Utils/TextMsg.H"
#include "Utils/WarpXAlgorithmSelection.H"
#include "Utils/WarpXUtil.H"
#include "Utils/WarpXConst.H"
#include "Utils/WarpXProfilerWrapper.H"
#include "Particles/Radiation/RadiationHandler.H"

#include <ablastr/utils/SignalHandling.H>
#include <ablastr/warn_manager/WarnManager.H>

#include <AMReX.H>
#include <AMReX_Array.H>
#include <AMReX_BLassert.H>
#include <AMReX_Geometry.H>
#include <AMReX_IntVect.H>
#include <AMReX_LayoutData.H>
#include <AMReX_MultiFab.H>
#include <AMReX_ParmParse.H>
#include <AMReX_Print.H>
#include <AMReX_REAL.H>
#include <AMReX_Utility.H>
#include <AMReX_Vector.H>

#include <algorithm>
#include <array>
#include <memory>
#include <ostream>
#include <vector>

using namespace amrex;
using ablastr::utils::SignalHandling;

void
WarpX::Evolve (int numsteps)
{
    WARPX_PROFILE_REGION("WarpX::Evolve()");
    WARPX_PROFILE("WarpX::Evolve()");

    Real cur_time = t_new[0];

    // Note that the default argument is numsteps = -1
    const int numsteps_max = (numsteps < 0)?(max_step):(istep[0] + numsteps);

    bool early_params_checked = false; // check typos in inputs after step 1
    bool exit_loop_due_to_interrupt_signal = false;

    static Real evolve_time = 0;

    const int step_begin = istep[0];
    for (int step = istep[0]; step < numsteps_max && cur_time < stop_time; ++step)
    {
        WARPX_PROFILE("WarpX::Evolve::step");
        const auto evolve_time_beg_step = static_cast<Real>(amrex::second());

        //Check and clear signal flags and asynchronously broadcast them from process 0
        SignalHandling::CheckSignals();

        multi_diags->NewIteration();

        // Start loop on time steps
        if (verbose) {
            amrex::Print() << "STEP " << step+1 << " starts ...\n";
        }
        ExecutePythonCallback("beforestep");

        amrex::LayoutData<amrex::Real>* cost = WarpX::getCosts(0);
        if (cost) {
            if (step > 0 && load_balance_intervals.contains(step+1))
            {
                LoadBalance();

                // Reset the costs to 0
                ResetCosts();
            }
            for (int lev = 0; lev <= finest_level; ++lev)
            {
                cost = WarpX::getCosts(lev);
                if (cost && WarpX::load_balance_costs_update_algo == LoadBalanceCostsUpdateAlgo::Timers)
                {
                    // Perform running average of the costs
                    // (Giving more importance to most recent costs; only needed
                    // for timers update, heuristic load balance considers the
                    // instantaneous costs)
                    for (const auto& i : cost->IndexArray())
                    {
                        (*cost)[i] *= (1._rt - 2._rt/load_balance_intervals.localPeriod(step+1));
                    }
                }
            }
        }

        // At the beginning, we have B^{n} and E^{n}.
        // Particles have p^{n} and x^{n}.
        // is_synchronized is true.
        if (is_synchronized) {
            if (electrostatic_solver_id == ElectrostaticSolverAlgo::None) {
                // Not called at each iteration, so exchange all guard cells
                FillBoundaryE(guard_cells.ng_alloc_EB);
                FillBoundaryB(guard_cells.ng_alloc_EB);
            }
            UpdateAuxilaryData();
            FillBoundaryAux(guard_cells.ng_UpdateAux);
            // on first step, push p by -0.5*dt
            for (int lev = 0; lev <= finest_level; ++lev)
            {
                mypc->PushP(lev, -0.5_rt*dt[lev],
                            *Efield_aux[lev][0],*Efield_aux[lev][1],*Efield_aux[lev][2],
                            *Bfield_aux[lev][0],*Bfield_aux[lev][1],*Bfield_aux[lev][2]);
            }
            is_synchronized = false;

        } else {
            if (electrostatic_solver_id == ElectrostaticSolverAlgo::None) {
                // Beyond one step, we have E^{n} and B^{n}.
                // Particles have p^{n-1/2} and x^{n}.

                // E and B are up-to-date inside the domain only
                FillBoundaryE(guard_cells.ng_FieldGather);
                FillBoundaryB(guard_cells.ng_FieldGather);
                // E and B: enough guard cells to update Aux or call Field Gather in fp and cp
                // Need to update Aux on lower levels, to interpolate to higher levels.
                if (fft_do_time_averaging)
                {
                    FillBoundaryE_avg(guard_cells.ng_FieldGather);
                    FillBoundaryB_avg(guard_cells.ng_FieldGather);
                }
                // TODO Remove call to FillBoundaryAux before UpdateAuxilaryData?
                if (WarpX::electromagnetic_solver_id != ElectromagneticSolverAlgo::PSATD) {
                    FillBoundaryAux(guard_cells.ng_UpdateAux);
                }
            }
            UpdateAuxilaryData();
            FillBoundaryAux(guard_cells.ng_UpdateAux);
        }

        // If needed, deposit the initial ion charge and current densities that
        // will be used to update the E-field in Ohm's law.
        if (step == step_begin &&
            electromagnetic_solver_id == ElectromagneticSolverAlgo::HybridPIC
        ) { HybridPICDepositInitialRhoAndJ(); }

        // Run multi-physics modules:
        // ionization, Coulomb collisions, QED
        doFieldIonization();
        ExecutePythonCallback("beforecollisions");
        mypc->doCollisions( cur_time, dt[0] );
        ExecutePythonCallback("aftercollisions");
#ifdef WARPX_QED
        doQEDEvents();
        mypc->doQEDSchwinger();
#endif

        // Main PIC operation:
        // gather fields, push particles, deposit sources, update fields

        ExecutePythonCallback("particleinjection");
        // Electrostatic or hybrid-PIC case: only gather fields and push
        // particles, deposition and calculation of fields done further below
        if ( electromagnetic_solver_id == ElectromagneticSolverAlgo::None ||
             electromagnetic_solver_id == ElectromagneticSolverAlgo::HybridPIC )
        {
            const bool skip_deposition = true;
            PushParticlesandDeposit(cur_time, skip_deposition);
        }
        // Electromagnetic case: multi-J algorithm
        else if (do_multi_J)
        {
            OneStep_multiJ(cur_time);
        }
        // Electromagnetic case: no subcycling or no mesh refinement
        else if (do_subcycling == 0 || finest_level == 0)
        {
            OneStep_nosub(cur_time);
            // E: guard cells are up-to-date
            // B: guard cells are NOT up-to-date
            // F: guard cells are NOT up-to-date
        }
        // Electromagnetic case: subcycling with one level of mesh refinement
        else if (do_subcycling == 1 && finest_level == 1)
        {
            OneStep_sub1(cur_time);
        }
        else
        {
            WARPX_ABORT_WITH_MESSAGE(
                "do_subcycling = " + std::to_string(do_subcycling)
                + " is an unsupported do_subcycling type.");
        }

        // Resample particles
        // +1 is necessary here because value of step seen by user (first step is 1) is different than
        // value of step in code (first step is 0)
        mypc->doResampling(istep[0]+1, verbose);

        if (num_mirrors>0){
            applyMirrors(cur_time);
            // E : guard cells are NOT up-to-date
            // B : guard cells are NOT up-to-date
        }

        if (cur_time + dt[0] >= stop_time - 1.e-3*dt[0] || step == numsteps_max-1) {
            // At the end of last step, push p by 0.5*dt to synchronize
            FillBoundaryE(guard_cells.ng_FieldGather);
            FillBoundaryB(guard_cells.ng_FieldGather);
            if (fft_do_time_averaging)
            {
                FillBoundaryE_avg(guard_cells.ng_FieldGather);
                FillBoundaryB_avg(guard_cells.ng_FieldGather);
            }
            UpdateAuxilaryData();
            FillBoundaryAux(guard_cells.ng_UpdateAux);
            for (int lev = 0; lev <= finest_level; ++lev) {
                mypc->PushP(lev, 0.5_rt*dt[lev],
                            *Efield_aux[lev][0],*Efield_aux[lev][1],
                            *Efield_aux[lev][2],
                            *Bfield_aux[lev][0],*Bfield_aux[lev][1],
                            *Bfield_aux[lev][2]);
            }
            mypc->Dump_radiations();
            is_synchronized = true;
        }

        for (int lev = 0; lev <= max_level; ++lev) {
            ++istep[lev];
        }

        cur_time += dt[0];

        ShiftGalileanBoundary();

        // sync up time
        for (int i = 0; i <= max_level; ++i) {
            t_new[i] = cur_time;
        }
        multi_diags->FilterComputePackFlush( step, false, true );

        const bool move_j = is_synchronized;
        // If is_synchronized we need to shift j too so that next step we can evolve E by dt/2.
        // We might need to move j because we are going to make a plotfile.
        const int num_moved = MoveWindow(step+1, move_j);

        // Update the accelerator lattice element finder if the window has moved,
        // from either a moving window or a boosted frame
        if (num_moved != 0 || gamma_boost > 1) {
            for (int lev = 0; lev <= finest_level; ++lev) {
                m_accelerator_lattice[lev]->UpdateElementFinder(lev);
            }
        }

        mypc->ContinuousFluxInjection(cur_time, dt[0]);

        mypc->ApplyBoundaryConditions();

        // interact the particles with EB walls (if present)
#ifdef AMREX_USE_EB
        mypc->ScrapeParticles(amrex::GetVecOfConstPtrs(m_distance_to_eb));
#endif

        m_particle_boundary_buffer->gatherParticles(*mypc, amrex::GetVecOfConstPtrs(m_distance_to_eb));

        // Non-Maxwell solver: particles can move by an arbitrary number of cells
        if( electromagnetic_solver_id == ElectromagneticSolverAlgo::None ||
            electromagnetic_solver_id == ElectromagneticSolverAlgo::HybridPIC )
        {
            mypc->Redistribute();
        }
        else
        {
            // Electromagnetic solver: due to CFL condition, particles can
            // only move by one or two cells per time step
            if (max_level == 0) {
                int num_redistribute_ghost = num_moved;
                if ((m_v_galilean[0]!=0) or (m_v_galilean[1]!=0) or (m_v_galilean[2]!=0)) {
                    // Galilean algorithm ; particles can move by up to 2 cells
                    num_redistribute_ghost += 2;
                } else {
                    // Standard algorithm ; particles can move by up to 1 cell
                    num_redistribute_ghost += 1;
                }
                mypc->RedistributeLocal(num_redistribute_ghost);
            }
            else {
                mypc->Redistribute();
            }
        }

        if (sort_intervals.contains(step+1)) {
            if (verbose) {
                amrex::Print() << Utils::TextMsg::Info("re-sorting particles");
            }
            mypc->SortParticlesByBin(sort_bin_size);
        }

        // Field solve step for electrostatic or hybrid-PIC solvers
        if( electrostatic_solver_id != ElectrostaticSolverAlgo::None ||
            electromagnetic_solver_id == ElectromagneticSolverAlgo::HybridPIC )
        {
            ExecutePythonCallback("beforeEsolve");

            if (electrostatic_solver_id != ElectrostaticSolverAlgo::None) {
                // Electrostatic solver:
                // For each species: deposit charge and add the associated space-charge
                // E and B field to the grid ; this is done at the end of the PIC
                // loop (i.e. immediately after a `Redistribute` and before particle
                // positions are next pushed) so that the particles do not deposit out of bounds
                // and so that the fields are at the correct time in the output.
                bool const reset_fields = true;
                ComputeSpaceChargeField( reset_fields );
                if (electrostatic_solver_id == ElectrostaticSolverAlgo::LabFrameElectroMagnetostatic) {
                    // Call Magnetostatic Solver to solve for the vector potential A and compute the
                    // B field.  Time varying A contribution to E field is neglected.
                    // This is currently a lab frame calculation.
                    ComputeMagnetostaticField();
                }
                AddExternalFields();
            } else if (electromagnetic_solver_id == ElectromagneticSolverAlgo::HybridPIC) {
                // Hybrid-PIC case:
                // The particles are now at p^{n+1/2} and x^{n+1}. The fields
                // are updated according to the hybrid-PIC scheme (Ohm's law
                // and Ampere's law).
                HybridPICEvolveFields();
            }
            ExecutePythonCallback("afterEsolve");
        }

        // afterstep callback runs with the updated global time. It is included
        // in the evolve timing.
        ExecutePythonCallback("afterstep");

        /// reduced diags
        if (reduced_diags->m_plot_rd != 0)
        {
            reduced_diags->LoadBalance();
            reduced_diags->ComputeDiags(step);
            reduced_diags->WriteToFile(step);
        }
        multi_diags->FilterComputePackFlush( step );

        // execute afterdiagnostic callbacks
        ExecutePythonCallback("afterdiagnostics");

        // inputs: unused parameters (e.g. typos) check after step 1 has finished
        if (!early_params_checked) {
            amrex::Print() << "\n"; // better: conditional \n based on return value
            amrex::ParmParse::QueryUnusedInputs();

            //Print the warning list right after the first step.
            amrex::Print() <<
                ablastr::warn_manager::GetWMInstance().PrintGlobalWarnings("FIRST STEP");
            early_params_checked = true;
        }

        // create ending time stamp for calculating elapsed time each iteration
        const auto evolve_time_end_step = static_cast<Real>(amrex::second());
        evolve_time += evolve_time_end_step - evolve_time_beg_step;

        HandleSignals();

        if (verbose) {
            amrex::Print()<< "STEP " << step+1 << " ends." << " TIME = " << cur_time
                        << " DT = " << dt[0] << "\n";
            amrex::Print()<< "Evolve time = " << evolve_time
                      << " s; This step = " << evolve_time_end_step-evolve_time_beg_step
                      << " s; Avg. per step = " << evolve_time/(step-step_begin+1) << " s\n\n";
        }

        exit_loop_due_to_interrupt_signal = SignalHandling::TestAndResetActionRequestFlag(SignalHandling::SIGNAL_REQUESTS_BREAK);
        if (cur_time >= stop_time - 1.e-3*dt[0] || exit_loop_due_to_interrupt_signal) {
            break;
        }

        // End loop on time steps
    }
    // This if statement is needed for PICMI, which allows the Evolve routine to be
    // called multiple times, otherwise diagnostics will be done at every call,
    // regardless of the diagnostic period parameter provided in the inputs.
    if (istep[0] == max_step || (stop_time - 1.e-3*dt[0] <= cur_time && cur_time < stop_time + dt[0])
        || exit_loop_due_to_interrupt_signal) {
        multi_diags->FilterComputePackFlushLastTimestep( istep[0] );
        if (exit_loop_due_to_interrupt_signal) { ExecutePythonCallback("onbreaksignal"); }
    }
}

/* /brief Perform one PIC iteration, without subcycling
*  i.e. all levels/patches use the same timestep (that of the finest level)
*  for the field advance and particle pusher.
*/
void
WarpX::OneStep_nosub (Real cur_time)
{
    WARPX_PROFILE("WarpX::OneStep_nosub()");

    // Push particle from x^{n} to x^{n+1}
    //               from p^{n-1/2} to p^{n+1/2}
    // Deposit current j^{n+1/2}
    // Deposit charge density rho^{n}

    ExecutePythonCallback("particlescraper");
    ExecutePythonCallback("beforedeposition");

<<<<<<< HEAD
    //Save particle old momentum in a attribute
    mypc->keepoldmomentum();

    PushParticlesandDepose(cur_time);
=======
    PushParticlesandDeposit(cur_time);
>>>>>>> 3c627da8

    //Radiation contribution at each timestep
   //Only level 0 is supported 
    mypc->doRadiation(dt[0],cur_time);
    



 

    ExecutePythonCallback("afterdeposition");

    // Synchronize J and rho:
    // filter (if used), exchange guard cells, interpolate across MR levels
    // and apply boundary conditions
    SyncCurrentAndRho();

    // At this point, J is up-to-date inside the domain, and E and B are
    // up-to-date including enough guard cells for first step of the field
    // solve.

    // For extended PML: copy J from regular grid to PML, and damp J in PML
    if (do_pml && pml_has_particles) { CopyJPML(); }
    if (do_pml && do_pml_j_damping) { DampJPML(); }

    ExecutePythonCallback("beforeEsolve");

    // Push E and B from {n} to {n+1}
    // (And update guard cells immediately afterwards)
    if (WarpX::electromagnetic_solver_id == ElectromagneticSolverAlgo::PSATD) {
        if (use_hybrid_QED)
        {
            WarpX::Hybrid_QED_Push(dt);
            FillBoundaryE(guard_cells.ng_alloc_EB);
        }
        PushPSATD();

        if (do_pml) {
            DampPML();
        }

        if (use_hybrid_QED) {
            FillBoundaryE(guard_cells.ng_alloc_EB);
            FillBoundaryB(guard_cells.ng_alloc_EB, WarpX::sync_nodal_points);
            WarpX::Hybrid_QED_Push(dt);
            FillBoundaryE(guard_cells.ng_afterPushPSATD, WarpX::sync_nodal_points);
        }
        else {
            FillBoundaryE(guard_cells.ng_afterPushPSATD, WarpX::sync_nodal_points);
            FillBoundaryB(guard_cells.ng_afterPushPSATD, WarpX::sync_nodal_points);
            if (WarpX::do_dive_cleaning || WarpX::do_pml_dive_cleaning) {
                FillBoundaryF(guard_cells.ng_alloc_F, WarpX::sync_nodal_points);
            }
            if (WarpX::do_divb_cleaning || WarpX::do_pml_divb_cleaning) {
                FillBoundaryG(guard_cells.ng_alloc_G, WarpX::sync_nodal_points);
            }
        }
    } else {
        EvolveF(0.5_rt * dt[0], DtType::FirstHalf);
        EvolveG(0.5_rt * dt[0], DtType::FirstHalf);
        FillBoundaryF(guard_cells.ng_FieldSolverF);
        FillBoundaryG(guard_cells.ng_FieldSolverG);

        EvolveB(0.5_rt * dt[0], DtType::FirstHalf); // We now have B^{n+1/2}
        FillBoundaryB(guard_cells.ng_FieldSolver, WarpX::sync_nodal_points);

        if (WarpX::em_solver_medium == MediumForEM::Vacuum) {
            // vacuum medium
            EvolveE(dt[0]); // We now have E^{n+1}
        } else if (WarpX::em_solver_medium == MediumForEM::Macroscopic) {
            // macroscopic medium
            MacroscopicEvolveE(dt[0]); // We now have E^{n+1}
        } else {
            WARPX_ABORT_WITH_MESSAGE("Medium for EM is unknown");
        }
        FillBoundaryE(guard_cells.ng_FieldSolver, WarpX::sync_nodal_points);

        EvolveF(0.5_rt * dt[0], DtType::SecondHalf);
        EvolveG(0.5_rt * dt[0], DtType::SecondHalf);
        EvolveB(0.5_rt * dt[0], DtType::SecondHalf); // We now have B^{n+1}

        if (do_pml) {
            DampPML();
            FillBoundaryE(guard_cells.ng_MovingWindow, WarpX::sync_nodal_points);
            FillBoundaryB(guard_cells.ng_MovingWindow, WarpX::sync_nodal_points);
            FillBoundaryF(guard_cells.ng_MovingWindow, WarpX::sync_nodal_points);
            FillBoundaryG(guard_cells.ng_MovingWindow, WarpX::sync_nodal_points);
        }

        // E and B are up-to-date in the domain, but all guard cells are
        // outdated.
        if (safe_guard_cells) {
            FillBoundaryB(guard_cells.ng_alloc_EB);
        }
    } // !PSATD

    ExecutePythonCallback("afterEsolve");
}

void WarpX::SyncCurrentAndRho ()
{
    if (electromagnetic_solver_id == ElectromagneticSolverAlgo::PSATD)
    {
        if (fft_periodic_single_box)
        {
            // With periodic single box, synchronize J and rho here,
            // even with current correction or Vay deposition
            if (current_deposition_algo == CurrentDepositionAlgo::Vay)
            {
                // TODO Replace current_cp with current_cp_vay once Vay deposition is implemented with MR
                SyncCurrent(current_fp_vay, current_cp, current_buf);
                SyncRho(rho_fp, rho_cp, charge_buf);
            }
            else
            {
                SyncCurrent(current_fp, current_cp, current_buf);
                SyncRho(rho_fp, rho_cp, charge_buf);
            }
        }
        else // no periodic single box
        {
            // Without periodic single box, synchronize J and rho here,
            // except with current correction or Vay deposition:
            // in these cases, synchronize later (in WarpX::PushPSATD)
            if (!current_correction &&
                current_deposition_algo != CurrentDepositionAlgo::Vay)
            {
                SyncCurrent(current_fp, current_cp, current_buf);
                SyncRho(rho_fp, rho_cp, charge_buf);
            }

            if (current_deposition_algo == CurrentDepositionAlgo::Vay)
            {
                // TODO This works only without mesh refinement
                const int lev = 0;
                if (use_filter) { ApplyFilterJ(current_fp_vay, lev); }
            }
        }
    }
    else // FDTD
    {
        SyncCurrent(current_fp, current_cp, current_buf);
        SyncRho(rho_fp, rho_cp, charge_buf);
    }

    // Reflect charge and current density over PEC boundaries, if needed.
    for (int lev = 0; lev <= finest_level; ++lev)
    {
        if (rho_fp[lev]) {
            ApplyRhofieldBoundary(lev, rho_fp[lev].get(), PatchType::fine);
        }
        ApplyJfieldBoundary(
            lev, current_fp[lev][0].get(), current_fp[lev][1].get(),
            current_fp[lev][2].get(), PatchType::fine
        );
        if (lev > 0) {
            if (rho_cp[lev]) {
                ApplyRhofieldBoundary(lev, rho_cp[lev].get(), PatchType::coarse);
            }
            ApplyJfieldBoundary(
                lev, current_cp[lev][0].get(), current_cp[lev][1].get(),
                current_cp[lev][2].get(), PatchType::coarse
            );
        }
    }
}

void
WarpX::OneStep_multiJ (const amrex::Real cur_time)
{
#ifdef WARPX_USE_PSATD

    WARPX_ALWAYS_ASSERT_WITH_MESSAGE(
        WarpX::electromagnetic_solver_id == ElectromagneticSolverAlgo::PSATD,
        "multi-J algorithm not implemented for FDTD"
    );

    const int rho_mid = spectral_solver_fp[0]->m_spectral_index.rho_mid;
    const int rho_new = spectral_solver_fp[0]->m_spectral_index.rho_new;

    // Push particle from x^{n} to x^{n+1}
    //               from p^{n-1/2} to p^{n+1/2}
    const bool skip_deposition = true;
    PushParticlesandDeposit(cur_time, skip_deposition);

    // Initialize multi-J loop:

    // 1) Prepare E,B,F,G fields in spectral space
    PSATDForwardTransformEB(Efield_fp, Bfield_fp, Efield_cp, Bfield_cp);
    if (WarpX::do_dive_cleaning) { PSATDForwardTransformF(); }
    if (WarpX::do_divb_cleaning) { PSATDForwardTransformG(); }

    // 2) Set the averaged fields to zero
    if (WarpX::fft_do_time_averaging) { PSATDEraseAverageFields(); }

    // 3) Deposit rho (in rho_new, since it will be moved during the loop)
    //    (after checking that pointer to rho_fp on MR level 0 is not null)
    if (rho_fp[0] && rho_in_time == RhoInTime::Linear)
    {
        // Deposit rho at relative time -dt
        // (dt[0] denotes the time step on mesh refinement level 0)
        mypc->DepositCharge(rho_fp, -dt[0]);
        // Filter, exchange boundary, and interpolate across levels
        SyncRho(rho_fp, rho_cp, charge_buf);
        // Forward FFT of rho
        PSATDForwardTransformRho(rho_fp, rho_cp, 0, rho_new);
    }

    // 4) Deposit J at relative time -dt with time step dt
    //    (dt[0] denotes the time step on mesh refinement level 0)
    if (J_in_time == JInTime::Linear)
    {
        auto& current = (WarpX::do_current_centering) ? current_fp_nodal : current_fp;
        mypc->DepositCurrent(current, dt[0], -dt[0]);
        // Synchronize J: filter, exchange boundary, and interpolate across levels.
        // With current centering, the nodal current is deposited in 'current',
        // namely 'current_fp_nodal': SyncCurrent stores the result of its centering
        // into 'current_fp' and then performs both filtering, if used, and exchange
        // of guard cells.
        SyncCurrent(current_fp, current_cp, current_buf);
        // Forward FFT of J
        PSATDForwardTransformJ(current_fp, current_cp);
    }

    // Number of depositions for multi-J scheme
    const int n_deposit = WarpX::do_multi_J_n_depositions;
    // Time sub-step for each multi-J deposition
    const amrex::Real sub_dt = dt[0] / static_cast<amrex::Real>(n_deposit);
    // Whether to perform multi-J depositions on a time interval that spans
    // one or two full time steps (from n*dt to (n+1)*dt, or from n*dt to (n+2)*dt)
    const int n_loop = (WarpX::fft_do_time_averaging) ? 2*n_deposit : n_deposit;

    // Loop over multi-J depositions
    for (int i_deposit = 0; i_deposit < n_loop; i_deposit++)
    {
        // Move J from new to old if J is linear in time
        if (J_in_time == JInTime::Linear) { PSATDMoveJNewToJOld(); }

        const amrex::Real t_deposit_current = (J_in_time == JInTime::Linear) ?
            (i_deposit-n_deposit+1)*sub_dt : (i_deposit-n_deposit+0.5_rt)*sub_dt;

        const amrex::Real t_deposit_charge = (rho_in_time == RhoInTime::Linear) ?
            (i_deposit-n_deposit+1)*sub_dt : (i_deposit-n_deposit+0.5_rt)*sub_dt;

        // Deposit new J at relative time t_deposit_current with time step dt
        // (dt[0] denotes the time step on mesh refinement level 0)
        auto& current = (WarpX::do_current_centering) ? current_fp_nodal : current_fp;
        mypc->DepositCurrent(current, dt[0], t_deposit_current);
        // Synchronize J: filter, exchange boundary, and interpolate across levels.
        // With current centering, the nodal current is deposited in 'current',
        // namely 'current_fp_nodal': SyncCurrent stores the result of its centering
        // into 'current_fp' and then performs both filtering, if used, and exchange
        // of guard cells.
        SyncCurrent(current_fp, current_cp, current_buf);
        // Forward FFT of J
        PSATDForwardTransformJ(current_fp, current_cp);

        // Deposit new rho
        // (after checking that pointer to rho_fp on MR level 0 is not null)
        if (rho_fp[0])
        {
            // Move rho from new to old if rho is linear in time
            if (rho_in_time == RhoInTime::Linear) { PSATDMoveRhoNewToRhoOld(); }

            // Deposit rho at relative time t_deposit_charge
            mypc->DepositCharge(rho_fp, t_deposit_charge);
            // Filter, exchange boundary, and interpolate across levels
            SyncRho(rho_fp, rho_cp, charge_buf);
            // Forward FFT of rho
            const int rho_idx = (rho_in_time == RhoInTime::Linear) ? rho_new : rho_mid;
            PSATDForwardTransformRho(rho_fp, rho_cp, 0, rho_idx);
        }

        if (WarpX::current_correction)
        {
            WARPX_ABORT_WITH_MESSAGE(
                "Current correction not implemented for multi-J algorithm.");
        }

        // Advance E,B,F,G fields in time and update the average fields
        PSATDPushSpectralFields();

        // Transform non-average fields E,B,F,G after n_deposit pushes
        // (the relative time reached here coincides with an integer full time step)
        if (i_deposit == n_deposit-1)
        {
            PSATDBackwardTransformEB(Efield_fp, Bfield_fp, Efield_cp, Bfield_cp);
            if (WarpX::do_dive_cleaning) { PSATDBackwardTransformF(); }
            if (WarpX::do_divb_cleaning) { PSATDBackwardTransformG(); }
        }
    }

    // Transform fields back to real space
    if (WarpX::fft_do_time_averaging)
    {
        // We summed the integral of the field over 2*dt
        PSATDScaleAverageFields(1._rt / (2._rt*dt[0]));
        PSATDBackwardTransformEBavg(Efield_avg_fp, Bfield_avg_fp, Efield_avg_cp, Bfield_avg_cp);
    }

    // Evolve fields in PML
    for (int lev = 0; lev <= finest_level; ++lev)
    {
        if (do_pml && pml[lev]->ok())
        {
            pml[lev]->PushPSATD(lev);
        }
        ApplyEfieldBoundary(lev, PatchType::fine);
        if (lev > 0) { ApplyEfieldBoundary(lev, PatchType::coarse); }
        ApplyBfieldBoundary(lev, PatchType::fine, DtType::FirstHalf);
        if (lev > 0) { ApplyBfieldBoundary(lev, PatchType::coarse, DtType::FirstHalf); }
    }

    // Damp fields in PML before exchanging guard cells
    if (do_pml)
    {
        DampPML();
    }

    // Exchange guard cells and synchronize nodal points
    FillBoundaryE(guard_cells.ng_alloc_EB, WarpX::sync_nodal_points);
    FillBoundaryB(guard_cells.ng_alloc_EB, WarpX::sync_nodal_points);
    if (WarpX::do_dive_cleaning || WarpX::do_pml_dive_cleaning) {
        FillBoundaryF(guard_cells.ng_alloc_F, WarpX::sync_nodal_points);
    }
    if (WarpX::do_divb_cleaning || WarpX::do_pml_divb_cleaning) {
        FillBoundaryG(guard_cells.ng_alloc_G, WarpX::sync_nodal_points);
    }

#else
    amrex::ignore_unused(cur_time);
    WARPX_ABORT_WITH_MESSAGE(
        "multi-J algorithm not implemented for FDTD");
#endif // WARPX_USE_PSATD
}

/* /brief Perform one PIC iteration, with subcycling
*  i.e. The fine patch uses a smaller timestep (and steps more often)
*  than the coarse patch, for the field advance and particle pusher.
*
* This version of subcycling only works for 2 levels and with a refinement
* ratio of 2.
* The particles and fields of the fine patch are pushed twice
* (with dt[coarse]/2) in this routine.
* The particles of the coarse patch and mother grid are pushed only once
* (with dt[coarse]). The fields on the coarse patch and mother grid
* are pushed in a way which is equivalent to pushing once only, with
* a current which is the average of the coarse + fine current at the 2
* steps of the fine grid.
*
*/
void
WarpX::OneStep_sub1 (Real cur_time)
{
    WARPX_ALWAYS_ASSERT_WITH_MESSAGE(
        electrostatic_solver_id == ElectrostaticSolverAlgo::None,
        "Electrostatic solver cannot be used with sub-cycling."
    );

    // TODO: we could save some charge depositions

    WARPX_ALWAYS_ASSERT_WITH_MESSAGE(finest_level == 1, "Must have exactly two levels");
    const int fine_lev = 1;
    const int coarse_lev = 0;

    // i) Push particles and fields on the fine patch (first fine step)
    PushParticlesandDeposit(fine_lev, cur_time, DtType::FirstHalf);
    RestrictCurrentFromFineToCoarsePatch(current_fp, current_cp, fine_lev);
    RestrictRhoFromFineToCoarsePatch(rho_fp, rho_cp, fine_lev);
    if (use_filter) { ApplyFilterJ(current_fp, fine_lev); }
    SumBoundaryJ(current_fp, fine_lev, Geom(fine_lev).periodicity());
    ApplyFilterandSumBoundaryRho(rho_fp, rho_cp, fine_lev, PatchType::fine, 0, 2*ncomps);

    EvolveB(fine_lev, PatchType::fine, 0.5_rt*dt[fine_lev], DtType::FirstHalf);
    EvolveF(fine_lev, PatchType::fine, 0.5_rt*dt[fine_lev], DtType::FirstHalf);
    FillBoundaryB(fine_lev, PatchType::fine, guard_cells.ng_FieldSolver,
                  WarpX::sync_nodal_points);
    FillBoundaryF(fine_lev, PatchType::fine, guard_cells.ng_alloc_F,
                  WarpX::sync_nodal_points);

    EvolveE(fine_lev, PatchType::fine, dt[fine_lev]);
    FillBoundaryE(fine_lev, PatchType::fine, guard_cells.ng_FieldGather);

    EvolveB(fine_lev, PatchType::fine, 0.5_rt*dt[fine_lev], DtType::SecondHalf);
    EvolveF(fine_lev, PatchType::fine, 0.5_rt*dt[fine_lev], DtType::SecondHalf);

    if (do_pml) {
        FillBoundaryF(fine_lev, PatchType::fine, guard_cells.ng_alloc_F);
        DampPML(fine_lev, PatchType::fine);
        FillBoundaryE(fine_lev, PatchType::fine, guard_cells.ng_FieldGather);
    }

    FillBoundaryB(fine_lev, PatchType::fine, guard_cells.ng_FieldGather);

    // ii) Push particles on the coarse patch and mother grid.
    // Push the fields on the coarse patch and mother grid
    // by only half a coarse step (first half)
    PushParticlesandDeposit(coarse_lev, cur_time, DtType::Full);
    StoreCurrent(coarse_lev);
    AddCurrentFromFineLevelandSumBoundary(current_fp, current_cp, current_buf, coarse_lev);
    AddRhoFromFineLevelandSumBoundary(rho_fp, rho_cp, charge_buf, coarse_lev, 0, ncomps);

    EvolveB(fine_lev, PatchType::coarse, dt[fine_lev], DtType::FirstHalf);
    EvolveF(fine_lev, PatchType::coarse, dt[fine_lev], DtType::FirstHalf);
    FillBoundaryB(fine_lev, PatchType::coarse, guard_cells.ng_FieldGather);
    FillBoundaryF(fine_lev, PatchType::coarse, guard_cells.ng_FieldSolverF);

    EvolveE(fine_lev, PatchType::coarse, dt[fine_lev]);
    FillBoundaryE(fine_lev, PatchType::coarse, guard_cells.ng_FieldGather);

    EvolveB(coarse_lev, PatchType::fine, 0.5_rt*dt[coarse_lev], DtType::FirstHalf);
    EvolveF(coarse_lev, PatchType::fine, 0.5_rt*dt[coarse_lev], DtType::FirstHalf);
    FillBoundaryB(coarse_lev, PatchType::fine, guard_cells.ng_FieldGather,
                    WarpX::sync_nodal_points);
    FillBoundaryF(coarse_lev, PatchType::fine, guard_cells.ng_FieldSolverF,
                    WarpX::sync_nodal_points);

    EvolveE(coarse_lev, PatchType::fine, 0.5_rt*dt[coarse_lev]);
    FillBoundaryE(coarse_lev, PatchType::fine, guard_cells.ng_FieldGather);

    // TODO Remove call to FillBoundaryAux before UpdateAuxilaryData?
    FillBoundaryAux(guard_cells.ng_UpdateAux);
    // iii) Get auxiliary fields on the fine grid, at dt[fine_lev]
    UpdateAuxilaryData();
    FillBoundaryAux(guard_cells.ng_UpdateAux);

    // iv) Push particles and fields on the fine patch (second fine step)
    PushParticlesandDeposit(fine_lev, cur_time + dt[fine_lev], DtType::SecondHalf);
    RestrictCurrentFromFineToCoarsePatch(current_fp, current_cp, fine_lev);
    RestrictRhoFromFineToCoarsePatch(rho_fp, rho_cp, fine_lev);
    if (use_filter) { ApplyFilterJ(current_fp, fine_lev); }
    SumBoundaryJ(current_fp, fine_lev, Geom(fine_lev).periodicity());
    ApplyFilterandSumBoundaryRho(rho_fp, rho_cp, fine_lev, PatchType::fine, 0, ncomps);

    EvolveB(fine_lev, PatchType::fine, 0.5_rt*dt[fine_lev], DtType::FirstHalf);
    EvolveF(fine_lev, PatchType::fine, 0.5_rt*dt[fine_lev], DtType::FirstHalf);
    FillBoundaryB(fine_lev, PatchType::fine, guard_cells.ng_FieldSolver);
    FillBoundaryF(fine_lev, PatchType::fine, guard_cells.ng_FieldSolverF);

    EvolveE(fine_lev, PatchType::fine, dt[fine_lev]);
    FillBoundaryE(fine_lev, PatchType::fine, guard_cells.ng_FieldSolver,
                    WarpX::sync_nodal_points);

    EvolveB(fine_lev, PatchType::fine, 0.5_rt*dt[fine_lev], DtType::SecondHalf);
    EvolveF(fine_lev, PatchType::fine, 0.5_rt*dt[fine_lev], DtType::SecondHalf);

    if (do_pml) {
        DampPML(fine_lev, PatchType::fine);
        FillBoundaryE(fine_lev, PatchType::fine, guard_cells.ng_FieldSolver);
    }

    if ( safe_guard_cells ) {
        FillBoundaryF(fine_lev, PatchType::fine, guard_cells.ng_FieldSolver);
    }
    FillBoundaryB(fine_lev, PatchType::fine, guard_cells.ng_FieldSolver);

    // v) Push the fields on the coarse patch and mother grid
    // by only half a coarse step (second half)
    RestoreCurrent(coarse_lev);
    AddCurrentFromFineLevelandSumBoundary(current_fp, current_cp, current_buf, coarse_lev);
    AddRhoFromFineLevelandSumBoundary(rho_fp, rho_cp, charge_buf, coarse_lev, ncomps, ncomps);

    EvolveE(fine_lev, PatchType::coarse, dt[fine_lev]);
    FillBoundaryE(fine_lev, PatchType::coarse, guard_cells.ng_FieldSolver,
                  WarpX::sync_nodal_points);

    EvolveB(fine_lev, PatchType::coarse, dt[fine_lev], DtType::SecondHalf);
    EvolveF(fine_lev, PatchType::coarse, dt[fine_lev], DtType::SecondHalf);

    if (do_pml) {
        FillBoundaryF(fine_lev, PatchType::fine, guard_cells.ng_FieldSolverF);
        DampPML(fine_lev, PatchType::coarse); // do it twice
        DampPML(fine_lev, PatchType::coarse);
        FillBoundaryE(fine_lev, PatchType::coarse, guard_cells.ng_alloc_EB);
    }

    FillBoundaryB(fine_lev, PatchType::coarse, guard_cells.ng_FieldSolver,
                  WarpX::sync_nodal_points);
    FillBoundaryF(fine_lev, PatchType::coarse, guard_cells.ng_FieldSolverF,
                  WarpX::sync_nodal_points);

    EvolveE(coarse_lev, PatchType::fine, 0.5_rt*dt[coarse_lev]);
    FillBoundaryE(coarse_lev, PatchType::fine, guard_cells.ng_FieldSolver,
                  WarpX::sync_nodal_points);

    EvolveB(coarse_lev, PatchType::fine, 0.5_rt*dt[coarse_lev], DtType::SecondHalf);
    EvolveF(coarse_lev, PatchType::fine, 0.5_rt*dt[coarse_lev], DtType::SecondHalf);

    if (do_pml) {
        if (moving_window_active(istep[0]+1)){
            // Exchange guard cells of PMLs only (0 cells are exchanged for the
            // regular B field MultiFab). This is required as B and F have just been
            // evolved.
            FillBoundaryB(coarse_lev, PatchType::fine, IntVect::TheZeroVector(),
                          WarpX::sync_nodal_points);
            FillBoundaryF(coarse_lev, PatchType::fine, IntVect::TheZeroVector(),
                          WarpX::sync_nodal_points);
        }
        DampPML(coarse_lev, PatchType::fine);
        if ( safe_guard_cells ) {
            FillBoundaryE(coarse_lev, PatchType::fine, guard_cells.ng_FieldSolver,
                          WarpX::sync_nodal_points);
        }
    }
    if ( safe_guard_cells ) {
        FillBoundaryB(coarse_lev, PatchType::fine, guard_cells.ng_FieldSolver,
                      WarpX::sync_nodal_points);
    }
}

void
WarpX::doFieldIonization ()
{
    for (int lev = 0; lev <= finest_level; ++lev) {
        doFieldIonization(lev);
    }
}

void
WarpX::doFieldIonization (int lev)
{
    mypc->doFieldIonization(lev,
                            *Efield_aux[lev][0],*Efield_aux[lev][1],*Efield_aux[lev][2],
                            *Bfield_aux[lev][0],*Bfield_aux[lev][1],*Bfield_aux[lev][2]);
}

#ifdef WARPX_QED
void
WarpX::doQEDEvents ()
{
    for (int lev = 0; lev <= finest_level; ++lev) {
        doQEDEvents(lev);
    }
}

void
WarpX::doQEDEvents (int lev)
{
    mypc->doQedEvents(lev,
                      *Efield_aux[lev][0],*Efield_aux[lev][1],*Efield_aux[lev][2],
                      *Bfield_aux[lev][0],*Bfield_aux[lev][1],*Bfield_aux[lev][2]);
}
#endif

void
WarpX::PushParticlesandDeposit (amrex::Real cur_time, bool skip_current)
{
    // Evolve particles to p^{n+1/2} and x^{n+1}
    // Deposit current, j^{n+1/2}
    for (int lev = 0; lev <= finest_level; ++lev) {
        PushParticlesandDeposit(lev, cur_time, DtType::Full, skip_current);
    }
}

void
WarpX::PushParticlesandDeposit (int lev, amrex::Real cur_time, DtType a_dt_type, bool skip_current)
{
    amrex::MultiFab* current_x = nullptr;
    amrex::MultiFab* current_y = nullptr;
    amrex::MultiFab* current_z = nullptr;

    if (WarpX::do_current_centering)
    {
        current_x = current_fp_nodal[lev][0].get();
        current_y = current_fp_nodal[lev][1].get();
        current_z = current_fp_nodal[lev][2].get();
    }
    else if (WarpX::current_deposition_algo == CurrentDepositionAlgo::Vay)
    {
        // Note that Vay deposition is supported only for PSATD and the code currently aborts otherwise
        current_x = current_fp_vay[lev][0].get();
        current_y = current_fp_vay[lev][1].get();
        current_z = current_fp_vay[lev][2].get();
    }
    else
    {
        current_x = current_fp[lev][0].get();
        current_y = current_fp[lev][1].get();
        current_z = current_fp[lev][2].get();
    }

    mypc->Evolve(lev,
                 *Efield_aux[lev][0], *Efield_aux[lev][1], *Efield_aux[lev][2],
                 *Bfield_aux[lev][0], *Bfield_aux[lev][1], *Bfield_aux[lev][2],
                 *current_x, *current_y, *current_z,
                 current_buf[lev][0].get(), current_buf[lev][1].get(), current_buf[lev][2].get(),
                 rho_fp[lev].get(), charge_buf[lev].get(),
                 Efield_cax[lev][0].get(), Efield_cax[lev][1].get(), Efield_cax[lev][2].get(),
                 Bfield_cax[lev][0].get(), Bfield_cax[lev][1].get(), Bfield_cax[lev][2].get(),
                 cur_time, dt[lev], a_dt_type, skip_current);
    if (! skip_current) {
#ifdef WARPX_DIM_RZ
        // This is called after all particles have deposited their current and charge.
        ApplyInverseVolumeScalingToCurrentDensity(current_fp[lev][0].get(), current_fp[lev][1].get(), current_fp[lev][2].get(), lev);
        if (current_buf[lev][0].get()) {
            ApplyInverseVolumeScalingToCurrentDensity(current_buf[lev][0].get(), current_buf[lev][1].get(), current_buf[lev][2].get(), lev-1);
        }
        if (rho_fp[lev]) {
            ApplyInverseVolumeScalingToChargeDensity(rho_fp[lev].get(), lev);
            if (charge_buf[lev]) {
                ApplyInverseVolumeScalingToChargeDensity(charge_buf[lev].get(), lev-1);
            }
        }
// #else
        // I left this comment here as a reminder that currently the
        // boundary handling for cartesian grids are not matching the RZ handling
        // (done in the ApplyInverseScalingToChargeDensity function). The
        // Cartesian grid code had to be moved from here to after the application
        // of the filter to avoid incorrect results (moved to `SyncCurrentAndRho()`).
        // Might this be related to issue #1943?
#endif
        if (do_fluid_species) {
            myfl->Evolve(lev,
                         *Efield_aux[lev][0], *Efield_aux[lev][1], *Efield_aux[lev][2],
                         *Bfield_aux[lev][0], *Bfield_aux[lev][1], *Bfield_aux[lev][2],
                         rho_fp[lev].get(), *current_x, *current_y, *current_z, cur_time, skip_current);
        }
    }
}

/* \brief Apply perfect mirror condition inside the box (not at a boundary).
 * In practice, set all fields to 0 on a section of the simulation domain
 * (as for a perfect conductor with a given thickness).
 * The mirror normal direction has to be parallel to the z axis.
 */
void
WarpX::applyMirrors(Real time)
{
    // Loop over the mirrors
    for(int i_mirror=0; i_mirror<num_mirrors; ++i_mirror)
    {
        // Get mirror properties (lower and upper z bounds)
        amrex::Real z_min = mirror_z[i_mirror];
        amrex::Real z_max_tmp = z_min + mirror_z_width[i_mirror];

        // Boost quantities for boosted frame simulations
        if (gamma_boost>1)
        {
            z_min = z_min/gamma_boost - PhysConst::c*beta_boost*time;
            z_max_tmp = z_max_tmp/gamma_boost - PhysConst::c*beta_boost*time;
        }

        // Loop over levels
        for(int lev=0; lev<=finest_level; lev++)
        {
            // Mirror must contain at least mirror_z_npoints[i_mirror] cells
            const amrex::Real dz = WarpX::CellSize(lev)[2];
            const amrex::Real z_max = std::max(z_max_tmp, z_min+mirror_z_npoints[i_mirror]*dz);

            // Get fine patch field MultiFabs
            amrex::MultiFab& Ex = *Efield_fp[lev][0].get();
            amrex::MultiFab& Ey = *Efield_fp[lev][1].get();
            amrex::MultiFab& Ez = *Efield_fp[lev][2].get();
            amrex::MultiFab& Bx = *Bfield_fp[lev][0].get();
            amrex::MultiFab& By = *Bfield_fp[lev][1].get();
            amrex::MultiFab& Bz = *Bfield_fp[lev][2].get();

            // Set each field to zero between z_min and z_max
            NullifyMF(Ex, lev, z_min, z_max);
            NullifyMF(Ey, lev, z_min, z_max);
            NullifyMF(Ez, lev, z_min, z_max);
            NullifyMF(Bx, lev, z_min, z_max);
            NullifyMF(By, lev, z_min, z_max);
            NullifyMF(Bz, lev, z_min, z_max);

            // If div(E)/div(B) cleaning are used, set F/G field to zero
            if (F_fp[lev]) { NullifyMF(*F_fp[lev], lev, z_min, z_max); }
            if (G_fp[lev]) { NullifyMF(*G_fp[lev], lev, z_min, z_max); }

            if (lev>0)
            {
                // Get coarse patch field MultiFabs
                amrex::MultiFab& cEx = *Efield_cp[lev][0].get();
                amrex::MultiFab& cEy = *Efield_cp[lev][1].get();
                amrex::MultiFab& cEz = *Efield_cp[lev][2].get();
                amrex::MultiFab& cBx = *Bfield_cp[lev][0].get();
                amrex::MultiFab& cBy = *Bfield_cp[lev][1].get();
                amrex::MultiFab& cBz = *Bfield_cp[lev][2].get();

                // Set each field to zero between z_min and z_max
                NullifyMF(cEx, lev, z_min, z_max);
                NullifyMF(cEy, lev, z_min, z_max);
                NullifyMF(cEz, lev, z_min, z_max);
                NullifyMF(cBx, lev, z_min, z_max);
                NullifyMF(cBy, lev, z_min, z_max);
                NullifyMF(cBz, lev, z_min, z_max);

                // If div(E)/div(B) cleaning are used, set F/G field to zero
                if (F_cp[lev]) { NullifyMF(*F_cp[lev], lev, z_min, z_max); }
                if (G_cp[lev]) { NullifyMF(*G_cp[lev], lev, z_min, z_max); }
            }
        }
    }
}

void
WarpX::HandleSignals()
{
    SignalHandling::WaitSignals();

    // SIGNAL_REQUESTS_BREAK is handled directly in WarpX::Evolve

    if (SignalHandling::TestAndResetActionRequestFlag(SignalHandling::SIGNAL_REQUESTS_CHECKPOINT)) {
        multi_diags->FilterComputePackFlushLastTimestep( istep[0] );
        ExecutePythonCallback("oncheckpointsignal");
    }
}<|MERGE_RESOLUTION|>--- conflicted
+++ resolved
@@ -428,14 +428,10 @@
     ExecutePythonCallback("particlescraper");
     ExecutePythonCallback("beforedeposition");
 
-<<<<<<< HEAD
     //Save particle old momentum in a attribute
     mypc->keepoldmomentum();
 
-    PushParticlesandDepose(cur_time);
-=======
     PushParticlesandDeposit(cur_time);
->>>>>>> 3c627da8
 
     //Radiation contribution at each timestep
    //Only level 0 is supported 
