--- conflicted
+++ resolved
@@ -123,12 +123,9 @@
     void FillBoundary ();
     void FillBoundaryE ();
     void FillBoundaryB ();
-<<<<<<< HEAD
+    void FillBoundaryF ();
     void FillBoundaryE (PatchType patch_type);
     void FillBoundaryB (PatchType patch_type);
-=======
-    void FillBoundaryF ();
->>>>>>> b74e451a
 
     bool ok () const { return m_ok; }
 
