#include "QuantumSyncEngineWrapper.hpp"
//This file provides a wrapper aroud the quantum_sync engine
//provided by the PICSAR library

<<<<<<< HEAD
// Functors ==================================

// Initialization of the optical depth
AMREX_GPU_DEVICE
amrex::Real
QuantumSynchrotronGetOpticalDepth::operator() () const
{
    return WarpXQuantumSynchrotronWrapper::
        internal_get_optical_depth(amrex::Random());
}
//____________________________________________

// Evolution of the optical depth (returns true if
// an event occurs)
AMREX_GPU_DEVICE
bool QuantumSynchrotronEvolveOpticalDepth::operator()(
    amrex::Real px, amrex::Real py, amrex::Real pz, 
    amrex::Real ex, amrex::Real ey, amrex::Real ez,
    amrex::Real bx, amrex::Real by, amrex::Real bz,
    amrex::Real dt, amrex::Real& opt_depth) const
{
    bool has_event_happend = false;
    amrex::Real dummy_lambda = 1.0;
    amrex::Real unused_event_time = 0.0;

    const auto table = picsar::multi_physics::lookup_1d<amrex::Real>
        (innards->KKfunc_data.size(),
         innards->KKfunc_coords.data(),
         innards->KKfunc_data.data());

    WarpXQuantumSynchrotronWrapper::internal_evolve_opt_depth_and_determine_event(
        px, py, pz,
        ex, ey, ez,
        bx, by, bz,
        dt, opt_depth, 
        has_event_happend, unused_event_time,
        dummy_lambda, 
        table,
        innards->ctrl);

    return has_event_happend;
}
=======
using namespace picsar::multi_physics;
>>>>>>> c6ba1eb9

// Factory class =============================

QuantumSynchrotronEngine::QuantumSynchrotronEngine (){}

//Builds the functor to evolve the optical depth
QuantumSynchrotronGetOpticalDepth
QuantumSynchrotronEngine::build_optical_depth_functor ()
{
    return QuantumSynchrotronGetOpticalDepth();
}

//Builds the functor to evolve the optical depth
QuantumSynchrotronEvolveOpticalDepth QuantumSynchrotronEngine::build_evolve_functor ()
{
    AMREX_ALWAYS_ASSERT(lookup_tables_initialized);

    return QuantumSynchrotronEvolveOpticalDepth(&innards);         
}

//Initializes the Lookup tables using the default settings 
//provided by the library
void QuantumSynchrotronEngine::computes_lookup_tables_default ()
{
    //A control parameters structure
    //with the default values provided by the library
    WarpXQuantumSynchrotronWrapperCtrl ctrl_default;

    computes_lookup_tables(ctrl_default);

    lookup_tables_initialized = true;
}

bool QuantumSynchrotronEngine::are_lookup_tables_initialized () const
{
    return lookup_tables_initialized;
}

//Private function which actually computes the lookup tables
void QuantumSynchrotronEngine::computes_lookup_tables (
    WarpXQuantumSynchrotronWrapperCtrl ctrl)
{
    //Lambda is not actually used if S.I. units are enabled
    WarpXQuantumSynchrotronWrapper qs_engine(std::move(DummyStruct()), 1.0, ctrl);
    
    qs_engine.compute_dN_dt_lookup_table();
    //qs_engine.compute_cumulative_pair_table();

    auto qs_innards_picsar = qs_engine.export_innards();  

    //Copy data in a GPU-friendly data-structure
    innards.ctrl = qs_innards_picsar.qs_ctrl;
    innards.KKfunc_coords.assign(qs_innards_picsar.KKfunc_table_coords_ptr, 
        qs_innards_picsar.KKfunc_table_coords_ptr + 
        qs_innards_picsar.KKfunc_table_coords_how_many);
    innards.KKfunc_data.assign(qs_innards_picsar.KKfunc_table_data_ptr,
        qs_innards_picsar.KKfunc_table_data_ptr + 
        qs_innards_picsar.KKfunc_table_data_how_many);
    //____
}

//============================================<|MERGE_RESOLUTION|>--- conflicted
+++ resolved
@@ -1,53 +1,6 @@
 #include "QuantumSyncEngineWrapper.hpp"
 //This file provides a wrapper aroud the quantum_sync engine
 //provided by the PICSAR library
-
-<<<<<<< HEAD
-// Functors ==================================
-
-// Initialization of the optical depth
-AMREX_GPU_DEVICE
-amrex::Real
-QuantumSynchrotronGetOpticalDepth::operator() () const
-{
-    return WarpXQuantumSynchrotronWrapper::
-        internal_get_optical_depth(amrex::Random());
-}
-//____________________________________________
-
-// Evolution of the optical depth (returns true if
-// an event occurs)
-AMREX_GPU_DEVICE
-bool QuantumSynchrotronEvolveOpticalDepth::operator()(
-    amrex::Real px, amrex::Real py, amrex::Real pz, 
-    amrex::Real ex, amrex::Real ey, amrex::Real ez,
-    amrex::Real bx, amrex::Real by, amrex::Real bz,
-    amrex::Real dt, amrex::Real& opt_depth) const
-{
-    bool has_event_happend = false;
-    amrex::Real dummy_lambda = 1.0;
-    amrex::Real unused_event_time = 0.0;
-
-    const auto table = picsar::multi_physics::lookup_1d<amrex::Real>
-        (innards->KKfunc_data.size(),
-         innards->KKfunc_coords.data(),
-         innards->KKfunc_data.data());
-
-    WarpXQuantumSynchrotronWrapper::internal_evolve_opt_depth_and_determine_event(
-        px, py, pz,
-        ex, ey, ez,
-        bx, by, bz,
-        dt, opt_depth, 
-        has_event_happend, unused_event_time,
-        dummy_lambda, 
-        table,
-        innards->ctrl);
-
-    return has_event_happend;
-}
-=======
-using namespace picsar::multi_physics;
->>>>>>> c6ba1eb9
 
 // Factory class =============================
 
@@ -65,10 +18,10 @@
 {
     AMREX_ALWAYS_ASSERT(lookup_tables_initialized);
 
-    return QuantumSynchrotronEvolveOpticalDepth(&innards);         
+    return QuantumSynchrotronEvolveOpticalDepth(&innards);
 }
 
-//Initializes the Lookup tables using the default settings 
+//Initializes the Lookup tables using the default settings
 //provided by the library
 void QuantumSynchrotronEngine::computes_lookup_tables_default ()
 {
@@ -92,19 +45,19 @@
 {
     //Lambda is not actually used if S.I. units are enabled
     WarpXQuantumSynchrotronWrapper qs_engine(std::move(DummyStruct()), 1.0, ctrl);
-    
+
     qs_engine.compute_dN_dt_lookup_table();
     //qs_engine.compute_cumulative_pair_table();
 
-    auto qs_innards_picsar = qs_engine.export_innards();  
+    auto qs_innards_picsar = qs_engine.export_innards();
 
     //Copy data in a GPU-friendly data-structure
     innards.ctrl = qs_innards_picsar.qs_ctrl;
-    innards.KKfunc_coords.assign(qs_innards_picsar.KKfunc_table_coords_ptr, 
-        qs_innards_picsar.KKfunc_table_coords_ptr + 
+    innards.KKfunc_coords.assign(qs_innards_picsar.KKfunc_table_coords_ptr,
+        qs_innards_picsar.KKfunc_table_coords_ptr +
         qs_innards_picsar.KKfunc_table_coords_how_many);
     innards.KKfunc_data.assign(qs_innards_picsar.KKfunc_table_data_ptr,
-        qs_innards_picsar.KKfunc_table_data_ptr + 
+        qs_innards_picsar.KKfunc_table_data_ptr +
         qs_innards_picsar.KKfunc_table_data_how_many);
     //____
 }
