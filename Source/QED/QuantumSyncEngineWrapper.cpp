#include "QuantumSyncEngineWrapper.h"
//This file provides a wrapper aroud the quantum_sync engine
//provided by the PICSAR library

// Functors ==================================

// Initialization of the optical depth
AMREX_GPU_DEVICE
amrex::Real
QuantumSynchrotronGetOpticalDepth::operator() () const
{
    return WarpXQuantumSynchrotronWrapper::
        internal_get_optical_depth(amrex::Random());
}
//____________________________________________

// Evolution of the optical depth (returns true if
// an event occurs)
AMREX_GPU_DEVICE
bool QuantumSynchrotronEvolveOpticalDepth::operator()(
    amrex::Real px, amrex::Real py, amrex::Real pz, 
    amrex::Real ex, amrex::Real ey, amrex::Real ez,
    amrex::Real bx, amrex::Real by, amrex::Real bz,
    amrex::Real dt, amrex::Real& opt_depth) const
{
    bool has_event_happend = false;
    amrex::Real dummy_lambda = 1.0;
    amrex::Real unused_event_time = 0.0;

    const auto table = picsar::multi_physics::lookup_1d<amrex::Real>
        (innards->KKfunc_data.size(),
         innards->KKfunc_coords.data(),
         innards->KKfunc_data.data());

    WarpXQuantumSynchrotronWrapper::internal_evolve_opt_depth_and_determine_event(
        px, py, pz,
        ex, ey, ez,
        bx, by, bz,
        dt, opt_depth, 
        has_event_happend, unused_event_time,
        dummy_lambda, 
        table,
        innards->ctrl);

    return has_event_happend;
}

// Factory class =============================

QuantumSynchrotronEngine::QuantumSynchrotronEngine (){}

<<<<<<< HEAD
//Builds the functor to evolve the optical depth
QuantumSynchrotronGetOpticalDepth QuantumSynchrotronEngine::build_optical_depth_functor()
=======
QuantumSynchrotronGetOpticalDepth
QuantumSynchrotronEngine::build_optical_depth_functor ()
>>>>>>> 96ea4874
{
    return QuantumSynchrotronGetOpticalDepth();
}

//Builds the functor to evolve the optical depth
QuantumSynchrotronEvolveOpticalDepth QuantumSynchrotronEngine::build_evolve_functor()
{
    AMREX_ALWAYS_ASSERT(lookup_tables_initialized);

    return QuantumSynchrotronEvolveOpticalDepth(&innards);         
}

//Initializes the Lookup tables using the default settings 
//provided by the library
void QuantumSynchrotronEngine::computes_lookup_tables_default()
{
    //A control parameters structure
    //with the default values provided by the library
    WarpXQuantumSynchrotronWrapperCtrl ctrl_default;

    computes_lookup_tables(ctrl_default);

    lookup_tables_initialized = true;
}

bool QuantumSynchrotronEngine::are_lookup_tables_initialized() const
{
    return lookup_tables_initialized;
}

//Private function which actually computes the lookup tables
void QuantumSynchrotronEngine::computes_lookup_tables(
    WarpXQuantumSynchrotronWrapperCtrl ctrl)
{
    //Lambda is not actually used if S.I. units are enabled
    WarpXQuantumSynchrotronWrapper qs_engine(std::move(DummyStruct()), 1.0, ctrl);
    
    qs_engine.compute_dN_dt_lookup_table();
    //qs_engine.compute_cumulative_pair_table();

    auto qs_innards_picsar = qs_engine.export_innards();  

    //Copy data in a GPU-friendly data-structure
    innards.ctrl = qs_innards_picsar.qs_ctrl;
    innards.KKfunc_coords.assign(qs_innards_picsar.KKfunc_table_coords_ptr, 
        qs_innards_picsar.KKfunc_table_coords_ptr + 
        qs_innards_picsar.KKfunc_table_coords_how_many);
    innards.KKfunc_data.assign(qs_innards_picsar.KKfunc_table_data_ptr,
        qs_innards_picsar.KKfunc_table_data_ptr + 
        qs_innards_picsar.KKfunc_table_data_how_many);
    //____
}

//============================================<|MERGE_RESOLUTION|>--- conflicted
+++ resolved
@@ -49,19 +49,15 @@
 
 QuantumSynchrotronEngine::QuantumSynchrotronEngine (){}
 
-<<<<<<< HEAD
 //Builds the functor to evolve the optical depth
-QuantumSynchrotronGetOpticalDepth QuantumSynchrotronEngine::build_optical_depth_functor()
-=======
 QuantumSynchrotronGetOpticalDepth
 QuantumSynchrotronEngine::build_optical_depth_functor ()
->>>>>>> 96ea4874
 {
     return QuantumSynchrotronGetOpticalDepth();
 }
 
 //Builds the functor to evolve the optical depth
-QuantumSynchrotronEvolveOpticalDepth QuantumSynchrotronEngine::build_evolve_functor()
+QuantumSynchrotronEvolveOpticalDepth QuantumSynchrotronEngine::build_evolve_functor ()
 {
     AMREX_ALWAYS_ASSERT(lookup_tables_initialized);
 
@@ -70,7 +66,7 @@
 
 //Initializes the Lookup tables using the default settings 
 //provided by the library
-void QuantumSynchrotronEngine::computes_lookup_tables_default()
+void QuantumSynchrotronEngine::computes_lookup_tables_default ()
 {
     //A control parameters structure
     //with the default values provided by the library
@@ -81,13 +77,13 @@
     lookup_tables_initialized = true;
 }
 
-bool QuantumSynchrotronEngine::are_lookup_tables_initialized() const
+bool QuantumSynchrotronEngine::are_lookup_tables_initialized () const
 {
     return lookup_tables_initialized;
 }
 
 //Private function which actually computes the lookup tables
-void QuantumSynchrotronEngine::computes_lookup_tables(
+void QuantumSynchrotronEngine::computes_lookup_tables (
     WarpXQuantumSynchrotronWrapperCtrl ctrl)
 {
     //Lambda is not actually used if S.I. units are enabled
