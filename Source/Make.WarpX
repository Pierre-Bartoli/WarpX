--- conflicted
+++ resolved
@@ -175,11 +175,7 @@
         LIBRARY_LOCATIONS += $(HDF5_HOME)/lib
     endif
     DEFINES += -DWARPX_USE_HDF5
-<<<<<<< HEAD
     LIBRARIES += -lhdf5 -lz
-=======
-    libraries += -lhdf5 -lz
->>>>>>> dev
 endif
 
 # job_info support
