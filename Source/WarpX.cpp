--- conflicted
+++ resolved
@@ -284,10 +284,10 @@
               current_injection_position = geom[0].ProbLo(moving_window_dir);
           }
 	}
-        
+
         pp.query("do_boosted_frame_diagnostic", do_boosted_frame_diagnostic);
         if (do_boosted_frame_diagnostic) {
-            
+
             AMREX_ALWAYS_ASSERT_WITH_MESSAGE(gamma_boost > 1.0,
                  "gamma_boost must be > 1 to use the boosted frame diagnostic.");
 
@@ -472,7 +472,7 @@
     }
 
     charge_buf[lev].reset();
-    
+
     current_buffer_masks[lev].reset();
     gather_buffer_masks[lev].reset();
 
@@ -544,21 +544,14 @@
 
 #if (AMREX_SPACEDIM == 3)
     IntVect ngE(ngx,ngy,ngz);
-<<<<<<< HEAD
     IntVect ngJ(ngJx,ngJy,ngJz);
 #elif (AMREX_SPACEDIM == 2)
     IntVect ngE(ngx,ngz);
     IntVect ngJ(ngJx,ngJz);
-=======
-    IntVect ngJ(ngx,ngy,ngz_nonci);
-#elif (AMREX_SPACEDIM == 2)
-    IntVect ngE(ngx,ngz);
-    IntVect ngJ(ngx,ngz_nonci);
->>>>>>> 76a2753c
 #endif
 
     IntVect ngRho = ngJ+1; //One extra ghost cell, so that it's safe to deposit charge density
-                           // after pushing particle. 
+                           // after pushing particle.
 
     if (mypc->nSpeciesDepositOnMainGrid() && n_current_deposition_buffer == 0) {
         n_current_deposition_buffer = 1;
@@ -587,18 +580,16 @@
     current_fp[lev][1].reset( new MultiFab(amrex::convert(ba,jy_nodal_flag),dm,1,ngJ));
     current_fp[lev][2].reset( new MultiFab(amrex::convert(ba,jz_nodal_flag),dm,1,ngJ));
 
-<<<<<<< HEAD
     if (do_subcycling == 1 && lev == 0) {
         current_store[lev][0].reset( new MultiFab(amrex::convert(ba,jx_nodal_flag),dm,1,ngJ));
         current_store[lev][1].reset( new MultiFab(amrex::convert(ba,jy_nodal_flag),dm,1,ngJ));
         current_store[lev][2].reset( new MultiFab(amrex::convert(ba,jz_nodal_flag),dm,1,ngJ));
     }
 
-=======
     if (do_dive_cleaning || plot_rho){
-        rho_fp[lev].reset(new MultiFab(amrex::convert(ba,IntVect::TheUnitVector()),dm,2,ngRho));    
-    }
->>>>>>> 76a2753c
+        rho_fp[lev].reset(new MultiFab(amrex::convert(ba,IntVect::TheUnitVector()),dm,2,ngRho));
+    }
+
     if (do_dive_cleaning)
     {
         F_fp[lev].reset  (new MultiFab(amrex::convert(ba,IntVect::TheUnitVector()),dm,1, ngF));
@@ -698,11 +689,7 @@
             if (do_dive_cleaning) {
                 charge_buf[lev].reset( new MultiFab(amrex::convert(cba,IntVect::TheUnitVector()),dm,2,ngRho));
             }
-<<<<<<< HEAD
             current_buffer_masks[lev].reset( new iMultiFab(ba, dm, 1, 1) );
-=======
-            current_buffer_masks[lev].reset( new iMultiFab(ba, dm, 1, 0) );
->>>>>>> 76a2753c
         }
     }
 
