--- conflicted
+++ resolved
@@ -53,7 +53,6 @@
         const amrex::Array<amrex::Real,3>& direction,
         const amrex::Real distance,
         const amrex::Array<amrex::Real,3>& orientation,
-<<<<<<< HEAD
         amrex::Array<int,2>& det_points,
         const amrex::Array<amrex::Real,2>& ang_range,
         const RadiationHandler::Type radiation_type,
@@ -66,12 +65,6 @@
             det_points[1] = det_points[0];
 
 #endif
-=======
-        const amrex::Array<int,2>& det_points,
-        const amrex::Array<amrex::Real,2>& ang_range,
-        const RadiationHandler::Type radiation_type)
-    {
->>>>>>> ce532491
 
         WARPX_PROFILE("compute_detector_positions");
 
@@ -155,7 +148,6 @@
             auto thetas = amrex::Vector<amrex::Real>(det_points[1]);
             amrex::linspace(thetas.begin(), thetas.end(),-ang_range[1]*0.5_rt, ang_range[1]*0.5_rt);
 #else
-<<<<<<< HEAD
 
             auto thetas = amrex::Vector<amrex::Real>(det_points[1]);
             amrex::linspace(thetas.begin(), thetas.end(),-ang_range[0]*0.25_rt, ang_range[0]*0.25_rt);
@@ -194,36 +186,6 @@
             grid[1] = thetas;
         }
 
-=======
-            const auto thetas = amrex::Vector<amrex::Real>{0.0_rt};
-            WARPX_ALWAYS_ASSERT_WITH_MESSAGE(
-                det_points[1] == 1,
-                "det_points[1].size() must be between 1 in 2D geometry" );
-#endif
-
-        for (int i = 0; i < det_points[0]; ++i)
-        {
-            for (int j = 0; j < det_points[1]; ++j)
-            {
-                const auto [sin_phi, cos_phi] = amrex::Math::sincos(phis[i]);
-                const auto [sin_theta, cos_theta] = amrex::Math::sincos(thetas[j]);
-
-                const auto wx = norm_direction[0]*cos_theta*cos_phi + u[0]*sin_theta + v[0]*cos_theta*sin_phi;
-                const auto wy = norm_direction[1]*cos_theta*cos_phi + u[1]*sin_theta + v[1]*cos_theta*sin_phi;
-                const auto wz = norm_direction[2]*cos_theta*cos_phi + u[2]*sin_theta + v[2]*cos_theta*sin_phi;
-
-                const int idx = i*det_points[1] + j;
-                host_det_x[idx] = center[0] + distance*wx;
-                host_det_y[idx] = center[1] + distance*wy;
-                host_det_z[idx] = center[2] + distance*wz;
-            }
-        }
-
-        grid[0] = phis;
-        grid[1] = thetas;
-    }
-
->>>>>>> ce532491
         return std::make_tuple(host_det_x, host_det_y, host_det_z, grid);
     }
 }
@@ -275,14 +237,10 @@
     auto det_direction = std::vector<amrex::Real>(3);
     getArrWithParser(pp_radiation, "detector_direction", det_direction);
 #if defined(WARPX_DIM_XZ)
-<<<<<<< HEAD
     if(!m_2D_use_sum){
         det_direction[1] = 0.0;
         m_det_pts[1] = 1;
     }
-=======
-    det_direction[1] = 0.0;
->>>>>>> ce532491
 #endif
     std::copy(det_direction.begin(), det_direction.end(), m_det_direction.begin());
 
@@ -295,20 +253,11 @@
 #endif
 
     getWithParser(pp_radiation, "detector_distance", m_det_distance);
-<<<<<<< HEAD
     const auto [det_x, det_y, det_z, grid] = compute_detector_positions(
         center, m_det_direction, m_det_distance,
         m_det_orientation, m_det_pts, m_ang_range, m_radiation_type, m_2D_use_sum);
 
     m_grid = grid;
-=======
-
-    const auto [det_x, det_y, det_z, grid] = compute_detector_positions(
-        center, m_det_direction, m_det_distance,
-        m_det_orientation, m_det_pts, m_ang_range, m_radiation_type);
-    m_grid = grid;
-
->>>>>>> ce532491
     m_det_x = amrex::Gpu::DeviceVector<amrex::Real>(det_x.size());
     m_det_y = amrex::Gpu::DeviceVector<amrex::Real>(det_y.size());
     m_det_z = amrex::Gpu::DeviceVector<amrex::Real>(det_z.size());
@@ -341,30 +290,11 @@
             m_omega_range[0], m_omega_range[1]);
     }
 
-<<<<<<< HEAD
-
-=======
->>>>>>> ce532491
     m_omegas = amrex::Gpu::DeviceVector<amrex::Real>(m_omega_points);
     amrex::Gpu::copyAsync(amrex::Gpu::hostToDevice,
             t_omegas.begin(), t_omegas.end(), m_omegas.begin());
     amrex::Gpu::Device::streamSynchronize();
 
-<<<<<<< HEAD
-    m_has_start     = queryWithParser(pp_radiation, "step_start", m_step_start);
-    m_has_stop      = queryWithParser(pp_radiation, "step_stop", m_step_stop);
-    m_has_step_skip = queryWithParser(pp_radiation, "step_skip", m_step_skip);
-    if (!m_has_step_skip) m_step_skip = 1;
-
-    m_has_start     = queryWithParser(pp_radiation, "step_start", m_step_start);
-
-
-    if (m_has_start || m_has_stop){
-        ablastr::warn_manager::WMRecordWarning(
-            "Radiation",
-            "Radiation will be integrated from step " + std::to_string(m_step_start) +
-            " to step " + std::to_string(m_step_stop),
-=======
     if (int step_start; queryWithParser(pp_radiation, "step_start", step_start)){
         m_step_start = step_start;
     }
@@ -380,22 +310,14 @@
             "Radiation",
             "Radiation will be integrated from step " + std::to_string(m_step_start.value_or(-1)) +
             " to step " + std::to_string(m_step_stop.value_or(std::numeric_limits<int>::max())),
->>>>>>> ce532491
             ablastr::warn_manager::WarnPriority::low
         );
     }
 
-<<<<<<< HEAD
-    if (m_has_step_skip){
-        ablastr::warn_manager::WMRecordWarning(
-            "Radiation",
-            "Radiation.step_skip is set to " + std::to_string(m_step_skip),
-=======
     if (m_step_skip.has_value()){
         ablastr::warn_manager::WMRecordWarning(
             "Radiation",
             "Radiation.step_skip is set to " + std::to_string(m_step_skip.value()),
->>>>>>> ce532491
             ablastr::warn_manager::WarnPriority::low
         );
     }
@@ -476,7 +398,6 @@
             const auto ny = p_det_n_y[i_det];
             const auto nz = p_det_n_z[i_det];
 
-<<<<<<< HEAD
             constexpr auto sinc = [](amrex::Real x){
                 if (x == 0.0_rt) AMREX_UNLIKELY {
                     return 1.0_rt;
@@ -484,9 +405,6 @@
                 return std::sin(x)/x;
             };
             
-=======
-            constexpr auto sinc = [](amrex::Real x){return std::sin(x)/x;};
->>>>>>> ce532491
             const auto FF = amrex::Math::powi<shape_factor_runtime*2>(
                 sinc(fcx*nx)*sinc(fcy*ny)*sinc(fcz*nz));
 
@@ -501,15 +419,9 @@
 {
     WARPX_PROFILE("RadiationHandler::add_radiation_contribution");
 
-<<<<<<< HEAD
-    if (((m_has_start) && (timestep < m_step_start)) ||
-        ((m_has_stop) && (timestep > m_step_stop)) ||
-        ((m_has_step_skip) && (timestep % m_step_skip != 0))) {
-=======
     if (((m_step_start.has_value()) && (timestep < m_step_start.value())) ||
         ((m_step_stop.has_value()) && (timestep > m_step_stop.value())) ||
         ((m_step_skip.has_value()) && (timestep % m_step_skip.value() != 0))) {
->>>>>>> ce532491
         return;
     }
 
@@ -555,120 +467,6 @@
                     const auto* p_m_FF = m_FF.dataPtr();
 
                     auto* p_radiation_data = m_radiation_data.dataPtr();
-<<<<<<< HEAD
-                    
-                    /////////////////////////////////////////////////////////
-                    auto debugP = amrex::Gpu::DeviceVector<amrex::Real>(m_omega_points);
-
-                    auto debugXP = amrex::Gpu::DeviceVector<amrex::Real>(m_omega_points);
-                    auto debugYP = amrex::Gpu::DeviceVector<amrex::Real>(m_omega_points);
-                    auto debugZP = amrex::Gpu::DeviceVector<amrex::Real>(m_omega_points);
-
-                    auto debug = debugP.dataPtr();
-                    auto debugX = debugXP.dataPtr();
-                    auto debugY = debugYP.dataPtr();
-                    auto debugZ = debugZP.dataPtr();
-                    /////////////////////////////////////////////////////////
-
-                    const auto omega_points = m_omega_points;
-
-                    WARPX_ALWAYS_ASSERT_WITH_MESSAGE((np-1) == static_cast<int>(np-1), "too many particles!");
-
-                    const auto np_times_det_pos = np*how_many_det_pos;
-
-                    amrex::ParallelFor(
-                        np_times_det_pos, [=] AMREX_GPU_DEVICE(int ii){
-                            const int ip  = ii / (how_many_det_pos);
-                            const int i_det = ii % (how_many_det_pos);
-
-                            amrex::ParticleReal xp, yp, zp;
-                            GetPosition.AsStored(ip, xp, yp, zp);
-
-                            const auto ux = 0.5_prt*(p_ux[ip] + p_ux_old[ip]);
-                            const auto uy = 0.5_prt*(p_uy[ip] + p_uy_old[ip]);
-                            const auto uz = 0.5_prt*(p_uz[ip] + p_uz_old[ip]);
-
-                            auto const u2 = ux*ux + uy*uy + uz*uz;
-
-                            auto const one_over_gamma = 1._prt/std::sqrt(1.0_rt + u2*inv_c2);
-                            auto const one_over_gamma_c = one_over_gamma*inv_c;
-                            const auto one_over_dt_gamma_c = one_over_gamma_c/dt;
-
-                            const auto bx  = ux*one_over_gamma_c;
-                            const auto by  = uy*one_over_gamma_c;
-                            const auto bz  = uz*one_over_gamma_c;
-                            const auto bpx = (p_ux[ip] - p_ux_old[ip])*one_over_dt_gamma_c;
-                            const auto bpy = (p_uy[ip] - p_uy_old[ip])*one_over_dt_gamma_c;
-                            const auto bpz = (p_uz[ip] - p_uz_old[ip])*one_over_dt_gamma_c;
-
-                            const auto w = p_w[ip];
-
-                            const auto nx = p_det_n_x[i_det];
-                            const auto ny = p_det_n_y[i_det];
-                            const auto nz = p_det_n_z[i_det];
-
-                            const auto one_minus_b_dot_n = 1.0_prt - (bx*nx + by*ny + bz*nz);
-
-                            //Calculation of 1_beta.n, n corresponds to m_det_direction, the direction of the normal
-                            const auto n_minus_beta_x = nx - bx;
-                            const auto n_minus_beta_y = ny - by;
-                            const auto n_minus_beta_z = nz - bz;
-
-                            //Calculation of nxbeta
-                            const auto n_minus_beta_cross_bp_x = n_minus_beta_y*bpz - n_minus_beta_z*bpy;
-                            const auto n_minus_beta_cross_bp_y = n_minus_beta_z*bpx - n_minus_beta_x*bpz;
-                            const auto n_minus_beta_cross_bp_z = n_minus_beta_x*bpy - n_minus_beta_y*bpx;
-
-                            //Calculation of nxnxbeta
-                            const auto n_cross_n_minus_beta_cross_bp_x = ny*n_minus_beta_cross_bp_z - nz*n_minus_beta_cross_bp_y;
-                            const auto n_cross_n_minus_beta_cross_bp_y = nz*n_minus_beta_cross_bp_x - nx*n_minus_beta_cross_bp_z;
-                            const auto n_cross_n_minus_beta_cross_bp_z = nx*n_minus_beta_cross_bp_y - ny*n_minus_beta_cross_bp_x;
-
-                            const auto nyquist_threshold = ablastr::constant::math::pi/one_minus_b_dot_n/dt;
-
-                            const auto n_dot_r = nx*xp + ny*yp + nz*zp;
-
-#ifdef AMREX_USE_OMP
-                            #pragma omp simd
-#endif
-                            for (int i_om = 0; i_om < omega_points; ++i_om){
-                                const auto i_omega_over_c = Complex{0.0_prt, 1.0_prt}*p_omegas[i_om]*inv_c;
-                                const auto phase_term = amrex::exp(i_omega_over_c*(c*current_time - (n_dot_r)));
-
-                                const auto FF = p_m_FF[i_om*how_many_det_pos + i_det];
-                                const auto form_factor = std::sqrt(w + (w*w-w)*FF);
-                                
-                                const auto coeff = q*phase_term/(one_minus_b_dot_n*one_minus_b_dot_n)*form_factor;
-                                //const auto coeff = q*phase_term/(one_minus_b_dot_n*one_minus_b_dot_n);
-
-                                //Nyquist limiter
-                                const amrex::Real nyquist_flag = (p_omegas[i_om] < nyquist_threshold);
-
-                                const auto cx = coeff*n_cross_n_minus_beta_cross_bp_x*nyquist_flag;
-                                const auto cy = coeff*n_cross_n_minus_beta_cross_bp_y*nyquist_flag;
-                                const auto cz = coeff*n_cross_n_minus_beta_cross_bp_z*nyquist_flag;
-                        
-                                ////////////////////////////////////
-                                debug[i_om] = (amrex::norm(cx));
-                                /*debugY[i_om] = amrex::norm(cy);
-                                debugY[i_om] = amrex::norm(cy);
-                                debugZ[i_om] = amrex::norm(cz);*/
-                                //////////////////////////////////
-
-                                constexpr int ncomp = 3;
-                                const int idx0 = (i_om*how_many_det_pos + i_det)*ncomp;
-                                const int idx1 = idx0 + 1;
-                                const int idx2 = idx0 + 2;
-
-                                amrex::HostDevice::Atomic::Add(&p_radiation_data[idx0].m_real, cx.m_real);
-                                amrex::HostDevice::Atomic::Add(&p_radiation_data[idx0].m_imag, cx.m_imag);
-                                amrex::HostDevice::Atomic::Add(&p_radiation_data[idx1].m_real, cy.m_real);
-                                amrex::HostDevice::Atomic::Add(&p_radiation_data[idx1].m_imag, cy.m_imag);
-                                amrex::HostDevice::Atomic::Add(&p_radiation_data[idx2].m_real, cz.m_real);
-                                amrex::HostDevice::Atomic::Add(&p_radiation_data[idx2].m_imag, cz.m_imag);
-                            }
-                        });
-=======
 
                     const auto omega_points = m_omega_points;
 
@@ -682,7 +480,7 @@
                     const auto np_omegas_detpos = amrex::Box{
                         amrex::IntVect{0,0},
                         amrex::IntVect{static_cast<int>(np-1), ((omega_points) * (how_many_det_pos) - 1)}};
-                        amrex::ignore_unused(p_det_pos_y);
+                        //amrex::ignore_unused(p_det_pos_y);
 #endif
 
 
@@ -729,9 +527,9 @@
                             const auto bpy = (p_uy[ip] - p_uy_old[ip])*one_over_dt_gamma_c;
                             const auto bpz = (p_uz[ip] - p_uz_old[ip])*one_over_dt_gamma_c;
 
+                            const auto one_minus_b_dot_n = 1.0_prt - (bx*nx + by*ny + bz*nz);
+
                             //Calculation of 1_beta.n, n corresponds to m_det_direction, the direction of the normal
-                            const auto one_minus_b_dot_n = 1.0_prt - (bx*nx + by*ny + bz*nz);
-
                             const auto n_minus_beta_x = nx - bx;
                             const auto n_minus_beta_y = ny - by;
                             const auto n_minus_beta_z = nz - bz;
@@ -785,7 +583,6 @@
                         p_radiation_data[idx2] += sum_cz;
 #endif
                     });
->>>>>>> ce532491
                 }
             }
         }
@@ -795,21 +592,12 @@
     const amrex::Real dt, const int timestep, const std::string& filename)
 {
     WARPX_PROFILE("RadiationHandler::dump_radiation");
-<<<<<<< HEAD
 
     if (!m_output_intervals_parser.contains(timestep+1)){ return; }
     Integral_overtime(dt);
     gather_and_write_radiation(filename, timestep);
 }
 
-=======
-
-    if (!m_output_intervals_parser.contains(timestep+1)){ return; }
-    Integral_overtime(dt);
-    gather_and_write_radiation(filename, timestep);
-}
-
->>>>>>> ce532491
 void RadiationHandler::gather_and_write_radiation(const std::string& filename, [[maybe_unused]] const int timestep)
 {
     WARPX_PROFILE("RadiationHandler::gather_and_write_radiation");
@@ -822,22 +610,15 @@
     amrex::ParallelDescriptor::ReduceRealSum(radiation_data_cpu.data(), radiation_data_cpu.size());
 
     if ( !ParallelDescriptor::IOProcessor() ) { return; }
-<<<<<<< HEAD
 
     amrex::Print() << m_det_pts[1] << "\n";
 
     const auto how_many = m_det_pts[0]*m_det_pts[1];
 
-=======
-
-    const auto how_many = m_det_pts[0]*m_det_pts[1];
-
->>>>>>> ce532491
     auto det_pos_x_cpu = amrex::Vector<amrex::Real>(how_many);
     auto det_pos_y_cpu = amrex::Vector<amrex::Real>(how_many);
     auto det_pos_z_cpu = amrex::Vector<amrex::Real>(how_many);
     auto omegas_cpu = amrex::Vector<amrex::Real>(m_omega_points);
-<<<<<<< HEAD
 
     amrex::Gpu::copyAsync(amrex::Gpu::deviceToHost,
         m_det_x.begin(), m_det_x.end(), det_pos_x_cpu.begin());
@@ -894,18 +675,6 @@
     }
 
 #endif
-=======
-
-    amrex::Gpu::copyAsync(amrex::Gpu::deviceToHost,
-        m_det_x.begin(), m_det_x.end(), det_pos_x_cpu.begin());
-    amrex::Gpu::copyAsync(amrex::Gpu::deviceToHost,
-        m_det_y.begin(), m_det_y.end(), det_pos_y_cpu.begin());
-    amrex::Gpu::copyAsync(amrex::Gpu::deviceToHost,
-        m_det_z.begin(), m_det_z.end(), det_pos_z_cpu.begin());
-    amrex::Gpu::copyAsync(amrex::Gpu::deviceToHost,
-        m_omegas.begin(), m_omegas.end(), omegas_cpu.begin());
-    amrex::Gpu::streamSynchronize();
->>>>>>> ce532491
 
 #ifdef WARPX_USE_OPENPMD
     constexpr int file_min_digits = 6;
@@ -977,17 +746,12 @@
     det_ys.setPosition<amrex::Real>({0.0,0.0});
     det_zs.setPosition<amrex::Real>({0.0,0.0});
     rad_data.resetDataset(io::Dataset(dtype,
-<<<<<<< HEAD
         {(long unsigned int) m_omega_points, (long unsigned int) m_det_pts[0], (long unsigned int) det_pts[1]}));
-=======
-        {(long unsigned int) m_omega_points, (long unsigned int) m_det_pts[0], (long unsigned int) m_det_pts[1]}));
->>>>>>> ce532491
     omegas.resetDataset(io::Dataset(dtype,
         {(long unsigned int) m_omega_points}));
     g1s.resetDataset(io::Dataset(dtype,
         {(long unsigned int) m_det_pts[0]}));
     g2s.resetDataset(io::Dataset(dtype,
-<<<<<<< HEAD
         {(long unsigned int) det_pts[1]}));
     det_xs.resetDataset(io::Dataset(dtype,
         { (long unsigned int) m_det_pts[0], (long unsigned int) det_pts[1]}));
@@ -1000,25 +764,10 @@
     rad_data.storeChunkRaw(
     radiation_data_cpu.data(),
     {0,0,0}, {(long unsigned int) m_omega_points, (long unsigned int) m_det_pts[0], (long unsigned int) det_pts[1]});
-=======
-        {(long unsigned int) m_det_pts[1]}));
-    det_xs.resetDataset(io::Dataset(dtype,
-        { (long unsigned int) m_det_pts[0], (long unsigned int) m_det_pts[1]}));
-    det_ys.resetDataset(io::Dataset(dtype,
-        { (long unsigned int) m_det_pts[0], (long unsigned int) m_det_pts[1]}));
-    det_zs.resetDataset(io::Dataset(dtype,
-        { (long unsigned int) m_det_pts[0], (long unsigned int) m_det_pts[1]}));
-
-    // write data
-    rad_data.storeChunkRaw(
-        radiation_data_cpu.data(),
-        {0,0,0}, {(long unsigned int) m_omega_points, (long unsigned int) m_det_pts[0], (long unsigned int) m_det_pts[1]});
->>>>>>> ce532491
     omegas.storeChunkRaw(
         omegas_cpu.data(),
         {0}, {(long unsigned int) m_omega_points});
     g1s.storeChunkRaw(
-<<<<<<< HEAD
         grid_cpu[0].data(),
         {0}, {(long unsigned int) grid_cpu[0].size()});
     amrex::Print() << "5" << "\n";
@@ -1037,22 +786,6 @@
     det_zs.storeChunkRaw(
         det_pos_z_cpu.data(),
         {0,0}, {(long unsigned int) m_det_pts[0], (long unsigned int) det_pts[1]});
-=======
-        m_grid[0].data(),
-        {0}, {(long unsigned int) m_grid[0].size()});
-    g2s.storeChunkRaw(
-        m_grid[1].data(),
-        {0}, {(long unsigned int) m_grid[1].size()});
-    det_xs.storeChunkRaw(
-        det_pos_x_cpu.data(),
-        {0,0}, {(long unsigned int) m_det_pts[0], (long unsigned int) m_det_pts[1]});
-    det_ys.storeChunkRaw(
-        det_pos_y_cpu.data(),
-        {0,0}, {(long unsigned int) m_det_pts[0], (long unsigned int) m_det_pts[1]});
-    det_zs.storeChunkRaw(
-        det_pos_z_cpu.data(),
-        {0,0}, {(long unsigned int) m_det_pts[0], (long unsigned int) m_det_pts[1]});
->>>>>>> ce532491
     series.flush();
 #else
 
@@ -1080,11 +813,7 @@
 {
     WARPX_PROFILE("RadiationHandler::Integral_overtime");
 
-<<<<<<< HEAD
-    const amrex::Real long_dt = dt * m_step_skip;
-=======
     const amrex::Real long_dt = dt * m_step_skip.value_or(1);
->>>>>>> ce532491
 
     const auto factor = long_dt*long_dt/16/std::pow(ablastr::constant::math::pi,3)/PhysConst::ep0/(PhysConst::c);
 
@@ -1101,10 +830,5 @@
             const int idx1 = idx0 + 1;
             const int idx2 = idx0 + 2;
             p_radiation_calculation[idx]=(amrex::norm(p_radiation_data[idx0]) + amrex::norm(p_radiation_data[idx1]) + amrex::norm(p_radiation_data[idx2]))*factor;
-<<<<<<< HEAD
-           
-=======
-
->>>>>>> ce532491
         });
 }