--- conflicted
+++ resolved
@@ -90,24 +90,12 @@
 
     utils::parser::IntervalsParser m_output_intervals_parser;
 
-<<<<<<< HEAD
     bool m_2D_use_sum;
-    bool m_use_logspace_for_omegas;
 
-    bool m_has_start;
-    bool m_has_stop;
-    bool m_has_step_skip;
-
-    int m_step_start;
-    int m_step_stop;
-    int m_step_skip;
-
-=======
     bool m_use_logspace_for_omegas;
 
     std::optional<int> m_step_start = std::nullopt;
     std::optional<int> m_step_stop = std::nullopt;
     std::optional<int> m_step_skip = std::nullopt;
->>>>>>> ce532491
 };
 #endif // WARPX_PARTICLES_RADIATION_H