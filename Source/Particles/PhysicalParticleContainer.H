--- conflicted
+++ resolved
@@ -381,9 +381,7 @@
     PairGenerationFilterFunc getPairGenerationFilterFunc ();
 #endif
 
-<<<<<<< HEAD
     bool has_radiation() const override {return m_do_radiation;}
-=======
     std::vector<std::string> getUserIntAttribs () const override {
         return m_user_int_attribs;
     }
@@ -399,7 +397,6 @@
     amrex::Vector< amrex::Parser* > getUserRealAttribParser () const override {
         return GetVecOfPtrs(m_user_real_attrib_parser);
     }
->>>>>>> 4ef16e54
 
 protected:
     std::string species_name;
