--- conflicted
+++ resolved
@@ -407,13 +407,11 @@
      */
     void defineAllParticleTiles () noexcept;
 
-<<<<<<< HEAD
     /**
      * This function copies the momenta of the particles into:
      * old_u_x, old_u_y, old_u_z.
      */
     void RecordOldMomenta();
-=======
     virtual std::vector<std::string> getUserIntAttribs () const { return std::vector<std::string>{}; }
 
     virtual std::vector<std::string> getUserRealAttribs () const { return std::vector<std::string>{}; }
@@ -426,7 +424,6 @@
     virtual BreitWheelerEngine* get_breit_wheeler_engine_ptr () const {return nullptr;}
     virtual QuantumSynchrotronEngine* get_quantum_sync_engine_ptr () const {return nullptr;}
 #endif
->>>>>>> 4ef16e54
 
 protected:
 
@@ -462,11 +459,7 @@
     int do_continuous_injection = 0;
 
     int do_field_ionization = 0;
-<<<<<<< HEAD
-
-=======
     int do_adk_correction = 0;
->>>>>>> 4ef16e54
     int ionization_product;
     std::string ionization_product_name;
     int ion_atomic_number;
