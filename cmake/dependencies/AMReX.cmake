--- conflicted
+++ resolved
@@ -273,11 +273,7 @@
 set(WarpX_amrex_repo "https://github.com/AMReX-Codes/amrex.git"
     CACHE STRING
     "Repository URI to pull and build AMReX from if(WarpX_amrex_internal)")
-<<<<<<< HEAD
-set(WarpX_amrex_branch "f692e78ac94a39bb5a5e40c5019dac08d702f6cc"
-=======
 set(WarpX_amrex_branch "2230caa24c7d4bd07edb08b54e9368f9c73eae6e"
->>>>>>> 4ef16e54
     CACHE STRING
     "Repository branch for WarpX_amrex_repo if(WarpX_amrex_internal)")
 
